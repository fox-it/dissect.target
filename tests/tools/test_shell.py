--- conflicted
+++ resolved
@@ -369,7 +369,23 @@
     assert out.find("*** Unhandled error: Token not allowed") > -1
 
 
-<<<<<<< HEAD
+def test_shell_hostname_escaping(
+    monkeypatch: pytest.MonkeyPatch, capsys: pytest.CaptureFixture, tmp_path: Path
+) -> None:
+    """test if we properly escape hostnames in the base prompt."""
+
+    tmp_path.joinpath("etc").mkdir()
+    tmp_path.joinpath("var").mkdir()
+    tmp_path.joinpath("opt").mkdir()
+    tmp_path.joinpath("etc/hostname").write_bytes(b"hostname\x00\x01\x02\x03")
+
+    sys.stdout.flush()
+    out, err = run_target_shell(monkeypatch, capsys, str(tmp_path), "\n")
+
+    assert not err
+    assert "hostname\\x00\\x01\\x02\\x03" in out
+
+
 @pytest.mark.skipif(not HAS_PEXPECT, reason="requires pexpect")
 @pytest.mark.skipif(
     platform.python_implementation() == "PyPy",
@@ -418,21 +434,4 @@
     # exit the shell
     child.expect(re.escape("ubuntu:/$ "), timeout=5)
     child.sendline("exit")
-    child.expect(pexpect.EOF, timeout=5)
-=======
-def test_shell_hostname_escaping(
-    monkeypatch: pytest.MonkeyPatch, capsys: pytest.CaptureFixture, tmp_path: Path
-) -> None:
-    """test if we properly escape hostnames in the base prompt."""
-
-    tmp_path.joinpath("etc").mkdir()
-    tmp_path.joinpath("var").mkdir()
-    tmp_path.joinpath("opt").mkdir()
-    tmp_path.joinpath("etc/hostname").write_bytes(b"hostname\x00\x01\x02\x03")
-
-    sys.stdout.flush()
-    out, err = run_target_shell(monkeypatch, capsys, str(tmp_path), "\n")
-
-    assert not err
-    assert "hostname\\x00\\x01\\x02\\x03" in out
->>>>>>> 8cdcd6ed
+    child.expect(pexpect.EOF, timeout=5)