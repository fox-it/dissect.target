from __future__ import annotations

import json
import os
import re
from typing import TYPE_CHECKING, Any
from unittest.mock import patch

import pytest

from dissect.target.plugin import FunctionDescriptor
from dissect.target.tools.query import main as target_query

if TYPE_CHECKING:
    from dissect.target.target import Target


def test_list(capsys: pytest.CaptureFixture, monkeypatch: pytest.MonkeyPatch) -> None:
    with monkeypatch.context() as m:
        m.setattr("sys.argv", ["target-query", "--list"])

        target_query()
        out, _ = capsys.readouterr()

        assert out.startswith("Available plugins:")
        assert "Failed to load:\n    None\n\nAvailable loaders:\n" in out


@pytest.mark.parametrize(
    ("given_funcs", "expected_invalid_funcs"),
    [
        (
            ["foo"],
            ["foo"],
        ),
        (
            ["bar", "version"],
            ["bar"],
        ),
        (
            ["version", "foo", "wireguard.config", "bar", "apps.webserver.iis*"],
            ["bar", "foo"],
        ),
        (
            ["apps.browser.*.downloads", "bar", "version", "foo"],
            ["bar", "foo"],
        ),
        (
            ["apps.webserver.iis.doesnt.exist", "apps.webserver.apache.access"],
            ["apps.webserver.iis.doesnt.exist"],
        ),
    ],
)
def test_invalid_functions(
    given_funcs: list[str],
    expected_invalid_funcs: list[str],
    monkeypatch: pytest.MonkeyPatch,
    capsys: pytest.CaptureFixture,
) -> None:
    with monkeypatch.context() as m:
        m.setattr(
            "sys.argv",
            ["target-query", "-f", ",".join(given_funcs), "tests/_data/loaders/tar/test-archive.tar.gz"],
        )

        with pytest.raises(SystemExit):
            target_query()
        _, err = capsys.readouterr()

        assert "target-query: error: argument -f/--function contains invalid plugin(s):" in err

        # Workaround for https://github.com/fox-it/dissect.target/issues/266
        RE_ERR = re.compile(r"contains invalid plugin\(s\)\: (?P<funcs>.*?)\n$")
        match = RE_ERR.search(err).groupdict()

        invalid_funcs = [i.strip() for i in match["funcs"].split(",")]
        invalid_funcs.sort()

        assert invalid_funcs == expected_invalid_funcs


@pytest.mark.parametrize(
    ("given_funcs", "expected_invalid_funcs"),
    [
        (
            ["foo"],
            ["foo"],
        ),
        (
            ["bar", "version"],
            ["bar"],
        ),
        (
            ["version", "foo", "wireguard.config", "bar", "apps.webserver.iis*"],
            ["bar", "foo"],
        ),
        (
            ["apps.browser.*.downloads", "bar", "version", "foo"],
            ["bar", "foo"],
        ),
        (
            ["apps.webserver.iis.doesnt.exist", "apps.webserver.apache.access"],
            ["apps.webserver.iis.doesnt.exist"],
        ),
    ],
)
def test_invalid_excluded_functions(
    given_funcs: list[str],
    expected_invalid_funcs: list[str],
    monkeypatch: pytest.MonkeyPatch,
    capsys: pytest.CaptureFixture,
) -> None:
    with monkeypatch.context() as m:
        m.setattr(
            "sys.argv",
            [
                "target-query",
                "-f",
                "hostname",
                "-xf",
                ",".join(given_funcs),
                "tests/_data/loaders/tar/test-archive.tar.gz",
            ],
        )

        with pytest.raises(SystemExit):
            target_query()
        _, err = capsys.readouterr()

        assert "target-query: error: argument -xf/--excluded-functions contains invalid plugin(s):" in err

        # Workaround for https://github.com/fox-it/dissect.target/issues/266
        RE_ERR = re.compile(r"contains invalid plugin\(s\)\: (?P<funcs>.*?)\n$")
        match = RE_ERR.search(err).groupdict()

        invalid_funcs = [i.strip() for i in match["funcs"].split(",")]
        invalid_funcs.sort()

        assert invalid_funcs == expected_invalid_funcs


def test_unsupported_plugin_log(caplog: pytest.LogCaptureFixture, monkeypatch: pytest.MonkeyPatch) -> None:
    with monkeypatch.context() as m:
        m.setattr(
            "sys.argv",
            ["target-query", "-f", "regf", "tests/_data/loaders/tar/test-archive.tar.gz"],
        )

        target_query()

        assert "Unsupported plugin for regf: Registry plugin not loaded" in caplog.text


def mock_find_functions(patterns: str, *args, **kwargs) -> tuple[list[FunctionDescriptor], set[str]]:
    plugins = [
        FunctionDescriptor(
            name=pattern,
            namespace=None,
            path=pattern,
            exported=True,
            internal=False,
            findable=True,
            alias=False,
            output="record",
            method_name=pattern,
            module=pattern,
            qualname=pattern.capitalize(),
        )
        for pattern in patterns.split(",")
    ]

    return (plugins, set())


def mock_execute_function(
    target: Target,
    func: FunctionDescriptor,
    arguments: list[str] | None = None,
) -> tuple[str, Any, list[str]]:
    return (func.output, func.name, "")


def test_filtered_functions(monkeypatch: pytest.MonkeyPatch) -> None:
    with monkeypatch.context() as m:
        m.setattr(
            "sys.argv",
            [
                "target-query",
                "-f",
                "foo,bar,bla,foo",
                "-xf",
                "bla",
                "tests/_data/loaders/tar/test-archive.tar.gz",
            ],
        )

        with (
            patch(
                "dissect.target.tools.query.find_functions",
                autospec=True,
                side_effect=mock_find_functions,
            ),
            patch(
                "dissect.target.tools.utils.find_functions",
                autospec=True,
                side_effect=mock_find_functions,
            ),
            patch(
                "dissect.target.tools.query.execute_function_on_target",
                autospec=True,
                side_effect=mock_execute_function,
            ) as mock_execute,
            patch(
                "dissect.target.tools.query.record_output",
                autospec=True,
            ),
        ):
            target_query()

            assert len(mock_execute.mock_calls) == 2

            executed_func_names = set()
            for call in mock_execute.mock_calls:
                executed_func_names.add(call.args[1].name)
            assert executed_func_names == {"foo", "bar"}


def test_dry_run(capsys: pytest.CaptureFixture, monkeypatch: pytest.MonkeyPatch) -> None:
    if os.sep == "\\":
        target_file = "tests\\_data\\loaders\\tar\\test-archive.tar.gz"
    else:
        target_file = "tests/_data/loaders/tar/test-archive.tar.gz"

    with monkeypatch.context() as m:
        m.setattr(
            "sys.argv",
            ["target-query", "-f", "general.*", "--dry-run", target_file],
        )

        target_query()
        out, _ = capsys.readouterr()

        assert out == (f"Dry run on: <Target {target_file}>\n  execute: osinfo (general.osinfo.osinfo)\n")


def test_list_json(capsys: pytest.CaptureFixture, monkeypatch: pytest.MonkeyPatch) -> None:
    """Test if target-query --list --json output is formatted as we expect it to be."""

    with monkeypatch.context() as m:
        m.setattr("sys.argv", ["target-query", "-l", "-j"])
        target_query()
        out, _ = capsys.readouterr()

    try:
        output = json.loads(out)
    except json.JSONDecodeError:
        pass

    # test the generic structure of the returned dictionary.
    assert isinstance(output, dict), "Could not load JSON output of 'target-query --list --json'"
    assert output["plugins"], "Expected a dictionary of plugins"
    assert output["loaders"], "Expected a dictionary of loaders"
    assert len(output["plugins"]["loaded"]) > 200, "Expected more loaded plugins"
    assert not output["plugins"].get("failed"), "Some plugin(s) failed to initialize"

    def get_plugin(plugins: list[dict], needle: str) -> dict | bool:
        match = [p for p in plugins["plugins"]["loaded"] if p["name"] == needle]
        return match[0] if match else False

    # general plugin
    users_plugin = get_plugin(output, "users")
    assert users_plugin == {
        "name": "users",
        "description": "Return the users available in the target.",
        "output": "record",
        "arguments": [],
        "alias": False,
        "path": "os.default._os.users",
    }

    # namespaced plugin
    plocate_plugin = get_plugin(output, "plocate.locate")
    assert plocate_plugin == {
        "name": "plocate.locate",
        "description": "Yield file and directory names from the plocate.db.",
        "output": "record",
        "arguments": [],
        "alias": False,
        "path": "os.unix.locate.plocate.locate",
    }

    # regular plugin
    sam_plugin = get_plugin(output, "sam")
    assert sam_plugin == {
        "name": "sam",
        "description": "Dump SAM entries",
        "output": "record",
        "arguments": [],
        "alias": False,
        "path": "os.windows.credential.sam.sam",
    }

<<<<<<< HEAD
    # plugin with arguments
    docker_plugin = get_plugin(output, "docker.logs")
    assert docker_plugin == {
        "name": "docker.logs",
        "output": "record",
        "description": "Returns log files (stdout/stderr) from Docker containers.",
        "arguments": [
            {
                "name": "--raw-messages",
                "type": "bool",
                "help": "preserve ANSI escape sequences and trailing newlines from log messages",
                "default": False,
                "required": False,
            },
            {
                "name": "--remove-backspaces",
                "type": "bool",
                "help": "alter messages by removing ASCII backspaces and the corresponding characters",
                "default": False,
                "required": False,
            },
        ],
        "path": "apps.container.docker.logs",
        "alias": False,
    }
=======

def test_record_stream_write_exception_handling(
    caplog: pytest.LogCaptureFixture, monkeypatch: pytest.MonkeyPatch
) -> None:
    """Test if we correctly print the function name of the iterator that failed to iterate."""

    with monkeypatch.context() as m:
        m.setattr("sys.argv", ["target-query", "-f", "users,walkfs", "tests/_data/loaders/tar/test-archive.tar.gz"])

        with patch("dissect.target.tools.query.record_output", return_value=None):
            target_query()

    assert "Exception occurred while processing output of WalkFSPlugin.walkfs:" in caplog.text
>>>>>>> 93f91cec
<|MERGE_RESOLUTION|>--- conflicted
+++ resolved
@@ -300,7 +300,6 @@
         "path": "os.windows.credential.sam.sam",
     }
 
-<<<<<<< HEAD
     # plugin with arguments
     docker_plugin = get_plugin(output, "docker.logs")
     assert docker_plugin == {
@@ -326,7 +325,7 @@
         "path": "apps.container.docker.logs",
         "alias": False,
     }
-=======
+
 
 def test_record_stream_write_exception_handling(
     caplog: pytest.LogCaptureFixture, monkeypatch: pytest.MonkeyPatch
@@ -339,5 +338,4 @@
         with patch("dissect.target.tools.query.record_output", return_value=None):
             target_query()
 
-    assert "Exception occurred while processing output of WalkFSPlugin.walkfs:" in caplog.text
->>>>>>> 93f91cec
+    assert "Exception occurred while processing output of WalkFSPlugin.walkfs:" in caplog.text