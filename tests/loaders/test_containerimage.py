from __future__ import annotations

from typing import TYPE_CHECKING

from dissect.target.loader import open as loader_open
from dissect.target.loaders.containerimage import ContainerImageTarSubLoader
from dissect.target.loaders.tar import TarLoader
from tests._utils import absolute_path

if TYPE_CHECKING:
    from dissect.target.target import Target


<<<<<<< HEAD
def test_container_image_filesystem_docker(target_bare: Target) -> None:
    """Test if we map a Docker image correctly."""

    # Uses TarLoader and TarSubLoader functionality.
    path = Path(absolute_path("_data/loaders/containerimage/alpine-docker.tar"))
    assert TarLoader.detect(path)
    loader = TarLoader(path)
=======
def test_container_image_filesystem(target_bare: Target) -> None:
    """Test if we map a container image correctly."""
    path = absolute_path("_data/loaders/containerimage/alpine.tar")

    loader = loader_open(path)
    assert isinstance(loader, TarLoader)

>>>>>>> a680f54b
    loader.map(target_bare)
    assert isinstance(loader.subloader, ContainerImageTarSubLoader)

    assert loader.subloader.name == "alpine:latest"
    assert list(map(str, loader.subloader.layers)) == [
        "blobs/sha256/a0904247e36a7726c03c71ee48f3e64462021c88dafeb13f37fdaf613b27f11c"
    ]
    assert loader.subloader.config["created"] == "2025-01-08T12:07:30Z"

    assert len(target_bare.filesystems) == 1
    assert len(target_bare.filesystems[0].layers) == 3

    target_bare.apply()
    assert sorted(map(str, target_bare.fs.path("/").iterdir())) == [
        "/$fs$",
        "/bin",
        "/dev",
        "/etc",
        "/home",
        "/lib",
        "/media",
        "/mnt",
        "/opt",
        "/proc",
        "/root",
        "/run",
        "/sbin",
        "/srv",
        "/sys",
        "/tmp",
        "/usr",
        "/var",
    ]


def test_container_image_filesystem_oci_podman(target_bare: Target) -> None:
    """Test if we map a Podman OCI image correctly."""

    path = Path(absolute_path("_data/loaders/containerimage/alpine-oci.tar"))
    assert TarLoader.detect(path)

    loader = TarLoader(path)
    loader.map(target_bare)
    target_bare.apply()

    assert loader.subloader.name == "docker.io/library/alpine:latest"
    assert list(map(str, loader.subloader.layers)) == [
        "08000c18d16dadf9553d747a58cf44023423a9ab010aab96cf263d2216b8b350.tar"
    ]
    assert loader.subloader.manifest == {
        "Config": "aded1e1a5b3705116fa0a92ba074a5e0b0031647d9c315983ccba2ee5428ec8b.json",
        "RepoTags": ["docker.io/library/alpine:latest"],
        "Layers": ["08000c18d16dadf9553d747a58cf44023423a9ab010aab96cf263d2216b8b350.tar"],
    }

    assert loader.subloader.config == {
        "architecture": "amd64",
        "config": {
            "Env": ["PATH=/usr/local/sbin:/usr/local/bin:/usr/sbin:/usr/bin:/sbin:/bin"],
            "Cmd": ["/bin/sh"],
            "WorkingDir": "/",
        },
        "created": "2025-02-14T03:28:36Z",
        "history": [
            {
                "created": "2025-02-14T03:28:36Z",
                "created_by": "ADD alpine-minirootfs-3.21.3-x86_64.tar.gz / # buildkit",
                "comment": "buildkit.dockerfile.v0",
            },
            {
                "created": "2025-02-14T03:28:36Z",
                "created_by": 'CMD ["/bin/sh"]',
                "comment": "buildkit.dockerfile.v0",
                "empty_layer": True,
            },
        ],
        "os": "linux",
        "rootfs": {
            "type": "layers",
            "diff_ids": ["sha256:08000c18d16dadf9553d747a58cf44023423a9ab010aab96cf263d2216b8b350"],
        },
    }

    assert sorted(map(str, target_bare.fs.path("/").iterdir())) == [
        "/$fs$",
        "/bin",
        "/dev",
        "/etc",
        "/home",
        "/lib",
        "/media",
        "/mnt",
        "/opt",
        "/proc",
        "/root",
        "/run",
        "/sbin",
        "/srv",
        "/sys",
        "/tmp",
        "/usr",
        "/var",
    ]<|MERGE_RESOLUTION|>--- conflicted
+++ resolved
@@ -11,23 +11,13 @@
     from dissect.target.target import Target
 
 
-<<<<<<< HEAD
 def test_container_image_filesystem_docker(target_bare: Target) -> None:
     """Test if we map a Docker image correctly."""
-
-    # Uses TarLoader and TarSubLoader functionality.
-    path = Path(absolute_path("_data/loaders/containerimage/alpine-docker.tar"))
-    assert TarLoader.detect(path)
-    loader = TarLoader(path)
-=======
-def test_container_image_filesystem(target_bare: Target) -> None:
-    """Test if we map a container image correctly."""
-    path = absolute_path("_data/loaders/containerimage/alpine.tar")
-
+    path = absolute_path("_data/loaders/containerimage/alpine-docker.tar")
+    
     loader = loader_open(path)
     assert isinstance(loader, TarLoader)
 
->>>>>>> a680f54b
     loader.map(target_bare)
     assert isinstance(loader.subloader, ContainerImageTarSubLoader)
 
