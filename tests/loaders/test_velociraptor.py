import shutil
from pathlib import Path

import pytest

from dissect.target import Target
from dissect.target.filesystems.ntfs import NtfsFilesystem
from dissect.target.loaders.velociraptor import VelociraptorLoader
from tests._utils import absolute_path, mkdirs


def create_root(sub_dir: str, tmp_path: Path) -> Path:
    paths = [
        f"uploads/{sub_dir}/%5C%5C.%5CC%3A/",
        f"uploads/{sub_dir}/%5C%5C.%5CC%3A/$Extend",
        f"uploads/{sub_dir}/%5C%5C.%5CC%3A/windows/system32",
        f"uploads/{sub_dir}/%5C%5C%3F%5CGLOBALROOT%5CDevice%5CHarddiskVolumeShadowCopy1/",
        f"uploads/{sub_dir}/%5C%5C%3F%5CGLOBALROOT%5CDevice%5CHarddiskVolumeShadowCopy1/$Extend",
        f"uploads/{sub_dir}/%5C%5C%3F%5CGLOBALROOT%5CDevice%5CHarddiskVolumeShadowCopy1/windows/system32",
<<<<<<< HEAD
        f"results",
=======
        f"uploads/{sub_dir}/%5C%5C.%5CC%3A/%2ETEST",
>>>>>>> 2ffb153c
    ]
    root = tmp_path
    mkdirs(root, paths)

    (root / "uploads.json").write_bytes(b"{}")
    (root / f"uploads/{sub_dir}/%5C%5C.%5CC%3A/C-DRIVE.txt").write_bytes(b"{}")
    (root / f"uploads/{sub_dir}/%5C%5C.%5CC%3A/Microsoft-Windows-Windows Defender%254WHC.evtx").write_bytes(b"{}")
    (root / f"uploads/{sub_dir}/%5C%5C.%5CC%3A/other.txt").write_text("my first file")

    with open(absolute_path("_data/plugins/filesystem/ntfs/mft/mft.raw"), "rb") as fh:
        mft = fh.read(10 * 1025)

    root.joinpath(paths[0]).joinpath("$MFT").write_bytes(mft)
    root.joinpath(paths[3]).joinpath("$MFT").write_bytes(mft)

    # Add one record so we can test if it works
    data = bytes.fromhex(
        "5800000002000000c100000000000100bf000000000001002003010000000000"
        "6252641a86a4d7010381008000000000000000002000000018003c0069007300"
        "2d00310035005000320036002e0074006d00700000000000"
    )
    root.joinpath(paths[1]).joinpath("$UsnJrnl%3A$J").write_bytes(data)
    root.joinpath(paths[4]).joinpath("$UsnJrnl%3A$J").write_bytes(data)

    return root


@pytest.mark.parametrize(
    "sub_dir, other_dir",
    [
        ("mft", "auto"),
        ("ntfs", "auto"),
        ("ntfs_vss", "auto"),
        ("lazy_ntfs", "auto"),
        ("auto", "ntfs"),
    ],
)
def test_windows_ntfs(sub_dir: str, other_dir: str, target_bare: Target, tmp_path: Path) -> None:
    root = create_root(sub_dir, tmp_path)

    assert VelociraptorLoader.detect(root) is True

    loader = VelociraptorLoader(root)
    loader.map(target_bare)
    target_bare.apply()

    assert "sysvol" in target_bare.fs.mounts
    assert "c:" in target_bare.fs.mounts

    usnjrnl_records = 0
    for fs in target_bare.filesystems:
        if isinstance(fs, NtfsFilesystem):
            usnjrnl_records += len(list(fs.ntfs.usnjrnl.records()))
    assert usnjrnl_records == 2
    assert len(target_bare.filesystems) == 4

    assert target_bare.fs.path("sysvol/C-DRIVE.txt").exists()
    assert target_bare.fs.path("sysvol/other.txt").read_text() == "my first file"
    assert target_bare.fs.path("sysvol/.TEST").exists()
    assert target_bare.fs.path("sysvol/Microsoft-Windows-Windows Defender%254WHC.evtx").exists()


@pytest.mark.parametrize(
    "sub_dir",
    ["mft", "ntfs", "ntfs_vss", "lazy_ntfs", "auto"],
)
def test_windows_ntfs_zip(sub_dir: str, target_bare: Target, tmp_path: Path) -> None:
    create_root(sub_dir, tmp_path)

    shutil.make_archive(tmp_path.joinpath("test_ntfs"), "zip", tmp_path)

    zip_path = tmp_path.joinpath("test_ntfs.zip")
    assert VelociraptorLoader.detect(zip_path) is True

    loader = VelociraptorLoader(zip_path)
    loader.map(target_bare)
    target_bare.apply()

    assert "sysvol" in target_bare.fs.mounts
    assert "c:" in target_bare.fs.mounts

    usnjrnl_records = 0
    for fs in target_bare.filesystems:
        if isinstance(fs, NtfsFilesystem):
            usnjrnl_records += len(list(fs.ntfs.usnjrnl.records()))
    assert usnjrnl_records == 2
    assert len(target_bare.filesystems) == 4
    assert target_bare.fs.path("sysvol/C-DRIVE.txt").exists()
    assert target_bare.fs.path("sysvol/.TEST").exists()
    assert target_bare.fs.path("sysvol/Microsoft-Windows-Windows Defender%4WHC.evtx").exists()


@pytest.mark.parametrize(
    "paths",
    [
        (["uploads/file/etc", "uploads/file/var", "uploads/file/%2ETEST"]),
        (["uploads/auto/etc", "uploads/auto/var", "uploads/auto/%2ETEST"]),
        (["uploads/file/etc", "uploads/file/var", "uploads/file/opt", "uploads/file/%2ETEST"]),
        (["uploads/auto/etc", "uploads/auto/var", "uploads/auto/opt", "uploads/auto/%2ETEST"]),
        (["uploads/file/Library", "uploads/file/Applications", "uploads/file/%2ETEST"]),
        (["uploads/auto/Library", "uploads/auto/Applications", "uploads/auto/%2ETEST"]),
    ],
)
def test_unix(paths: list[str], target_bare: Target, tmp_path: Path) -> None:
    root = tmp_path
    mkdirs(root, paths)

    (root / "uploads.json").write_bytes(b"{}")

    assert VelociraptorLoader.detect(root) is True

    loader = VelociraptorLoader(root)
    loader.map(target_bare)
    target_bare.apply()

    assert len(target_bare.filesystems) == 1
    assert target_bare.fs.path("/.TEST").exists()


@pytest.mark.parametrize(
    "paths",
    [
        (["uploads/file/etc", "uploads/file/var", "uploads/file/%2ETEST"]),
        (["uploads/file/etc", "uploads/file/var", "uploads/file/%2ETEST"]),
        (["uploads/auto/etc", "uploads/auto/var", "uploads/auto/%2ETEST"]),
        (["uploads/file/etc", "uploads/file/var", "uploads/file/opt", "uploads/file/%2ETEST"]),
        (["uploads/auto/etc", "uploads/auto/var", "uploads/auto/opt", "uploads/auto/%2ETEST"]),
        (["uploads/file/Library", "uploads/file/Applications", "uploads/file/%2ETEST"]),
        (["uploads/auto/Library", "uploads/auto/Applications", "uploads/auto/%2ETEST"]),
    ],
)
def test_unix_zip(paths: list[str], target_bare: Target, tmp_path: Path) -> None:
    root = tmp_path
    mkdirs(root, paths)

    (root / "uploads.json").write_bytes(b"{}")

    shutil.make_archive(tmp_path.joinpath("test_unix"), "zip", tmp_path)

    zip_path = tmp_path.joinpath("test_unix.zip")
    assert VelociraptorLoader.detect(zip_path) is True

    loader = VelociraptorLoader(zip_path)
    loader.map(target_bare)
    target_bare.apply()

    assert len(target_bare.filesystems) == 1
    assert target_bare.fs.path("/.TEST").exists()<|MERGE_RESOLUTION|>--- conflicted
+++ resolved
@@ -17,11 +17,8 @@
         f"uploads/{sub_dir}/%5C%5C%3F%5CGLOBALROOT%5CDevice%5CHarddiskVolumeShadowCopy1/",
         f"uploads/{sub_dir}/%5C%5C%3F%5CGLOBALROOT%5CDevice%5CHarddiskVolumeShadowCopy1/$Extend",
         f"uploads/{sub_dir}/%5C%5C%3F%5CGLOBALROOT%5CDevice%5CHarddiskVolumeShadowCopy1/windows/system32",
-<<<<<<< HEAD
+        f"uploads/{sub_dir}/%5C%5C.%5CC%3A/%2ETEST",
         f"results",
-=======
-        f"uploads/{sub_dir}/%5C%5C.%5CC%3A/%2ETEST",
->>>>>>> 2ffb153c
     ]
     root = tmp_path
     mkdirs(root, paths)
