import os
import textwrap
from functools import reduce
from pathlib import Path
from typing import Iterator, Optional
from unittest.mock import MagicMock, Mock, patch

import pytest
from docutils.core import publish_string
from docutils.utils import SystemMessage
from flow.record import Record

from dissect.target.exceptions import PluginError, UnsupportedPluginError
from dissect.target.helpers.descriptor_extensions import UserRecordDescriptorExtension
from dissect.target.helpers.record import EmptyRecord, create_extended_descriptor
from dissect.target.plugin import (
    FunctionDescriptor,
    FunctionDescriptorLookup,
    InternalNamespacePlugin,
    InternalPlugin,
    NamespacePlugin,
    OSPlugin,
    Plugin,
    PluginDescriptor,
    PluginDescriptorLookup,
    PluginRegistry,
    _generate_long_paths,
    _save_plugin_import_failure,
    alias,
    environment_variable_paths,
    export,
    find_functions,
    get_external_module_paths,
    load,
<<<<<<< HEAD
    lookup,
=======
    load_modules_from_paths,
>>>>>>> 2f02a2b4
    plugins,
)
from dissect.target.plugins.os.default._os import DefaultPlugin
from dissect.target.target import Target


@pytest.fixture(autouse=True)
def clear_caches() -> Iterator[None]:
    _generate_long_paths.cache_clear()


def test_save_plugin_import_failure() -> None:
    test_trace = ["test-trace"]
    test_module_name = "test-module"

    with patch("traceback.format_exception", Mock(return_value=test_trace)):
        with patch("dissect.target.plugin.PLUGINS", new_callable=PluginRegistry) as mock_plugins:
            _save_plugin_import_failure(test_module_name)

            assert len(mock_plugins.__failed__) == 1
            assert mock_plugins.__failed__[0].module == test_module_name
            assert mock_plugins.__failed__[0].stacktrace == test_trace


@pytest.mark.parametrize(
    "env_value, expected_output",
    [
        (None, []),
        ("", []),
        (":", [Path(""), Path("")]),
    ],
)
def test_load_environment_variable(env_value: Optional[str], expected_output: list[Path]) -> None:
    with patch.object(os, "environ", {"DISSECT_PLUGINS": env_value}):
        assert environment_variable_paths() == expected_output


def test_load_module_paths() -> None:
    assert get_external_module_paths([Path(""), Path("")]) == [Path("")]


def test_load_paths_with_env() -> None:
    with patch.object(os, "environ", {"DISSECT_PLUGINS": ":"}):
        assert get_external_module_paths([Path(""), Path("")]) == [Path("")]


@patch("dissect.target.plugin.PLUGINS", new_callable=PluginRegistry)
def test_plugin_directory(mock_plugins: PluginRegistry, tmp_path: Path) -> None:
    code = """
        from dissect.target.plugin import Plugin, export

        class MyPlugin(Plugin):
            __namespace__ = {!r}

            @export
            def my_function(self):
                return "My function"
    """

    (tmp_path / "myplugin").mkdir()
    (tmp_path / "myplugin" / "__init__.py").write_text("")
    (tmp_path / "myplugin" / "_plugin.py").write_text(textwrap.dedent(code.format(None)))

    (tmp_path / "mypluginns").mkdir()
    (tmp_path / "mypluginns" / "__init__.py").write_text("")
    (tmp_path / "mypluginns" / "_plugin.py").write_text(textwrap.dedent(code.format("myns")))

    load_modules_from_paths([tmp_path])

    assert mock_plugins.__functions__.__regular__ == {
        "my_function": {
            "myplugin.MyPlugin": FunctionDescriptor(
                name="my_function",
                namespace=None,
                path="myplugin.my_function",
                exported=True,
                internal=False,
                findable=True,
                output="default",
                method_name="my_function",
                module="myplugin._plugin",
                qualname="MyPlugin",
            )
        },
        "myns": {
            "mypluginns.MyPlugin": FunctionDescriptor(
                name="myns",
                namespace="myns",
                path="mypluginns",
                exported=True,
                internal=False,
                findable=True,
                output=None,
                method_name="__call__",
                module="mypluginns._plugin",
                qualname="MyPlugin",
            )
        },
        "myns.my_function": {
            "mypluginns.MyPlugin": FunctionDescriptor(
                name="myns.my_function",
                namespace="myns",
                path="mypluginns.my_function",
                exported=True,
                internal=False,
                findable=True,
                output="default",
                method_name="my_function",
                module="mypluginns._plugin",
                qualname="MyPlugin",
            )
        },
    }

    assert mock_plugins.__plugins__.__regular__ == {
        "myplugin.MyPlugin": PluginDescriptor(
            module="myplugin._plugin",
            qualname="MyPlugin",
            namespace=None,
            path="myplugin",
            findable=True,
            functions=["my_function"],
            exports=["my_function"],
        ),
        "mypluginns.MyPlugin": PluginDescriptor(
            module="mypluginns._plugin",
            qualname="MyPlugin",
            namespace="myns",
            path="mypluginns",
            findable=True,
            functions=["my_function", "__call__"],
            exports=["my_function", "__call__"],
        ),
    }


class MockOSWarpPlugin(OSPlugin):
    __exports__ = ["f6"]  # OS exports f6
    __register__ = False
    __name__ = "warp"

    def __init__(self):
        pass

    def f3(self) -> str:
        return "F3"

    def f6(self) -> str:
        return "F6"


@patch(
    "dissect.target.plugin._get_plugins",
    return_value=PluginRegistry(
        __functions__=FunctionDescriptorLookup(
            __regular__={
                "Warp.f3": {
                    "test.x13.x13": FunctionDescriptor(
                        name="Warp.f3",
                        namespace="Warp",
                        path="test.x13.f3",
                        exported=True,
                        internal=False,
                        findable=True,
                        output="record",
                        method_name="f3",
                        module="test.x13",
                        qualname="x13",
                    )
                },
                "f3": {
                    "os.f3": FunctionDescriptor(
                        name="f3",
                        namespace=None,
                        path="os.f3",
                        exported=True,
                        internal=False,
                        findable=True,
                        output="record",
                        method_name="f3",
                        module="os",
                        qualname="f3",
                    )
                },
                "f22": {
                    "test.x69.x69": FunctionDescriptor(
                        name="f22",
                        namespace=None,
                        path="test.x69.f22",
                        exported=True,
                        internal=False,
                        findable=False,
                        output="record",
                        method_name="f22",
                        module="test.x69",
                        qualname="x69",
                    )
                },
            },
            __os__={
                "f6": {
                    "os.warp._os.warp": FunctionDescriptor(
                        name="f6",
                        namespace=None,
                        path="os.warp._os.f6",
                        exported=True,
                        internal=False,
                        findable=True,
                        output="record",
                        method_name="f6",
                        module="os.warp._os",
                        qualname="warp",
                    )
                }
            },
        ),
        __ostree__={"os": {"warp": {}}},
    ),
)
@patch("dissect.target.Target", create=True)
@pytest.mark.parametrize(
    "search, assert_num_found",
    [
        ("*", 2),  # Found with tree search using wildcard, excluding OS plugins and unfindable
        ("test.x13.*", 1),  # Found with tree search using wildcard, expands to test.x13.f3
        ("test.x13", 1),  # Found with tree search, same as above, because users expect +*
        ("test.x13.f3", 1),
        ("test.*", 1),  # Found with tree search
        ("test.[!x]*", 0),  # Not Found with tree search, all in test not starting with x (no x13)
        ("test.[!y]*", 1),  # Found with tree search, all in test not starting with y (so x13 is ok)
        ("test.???.??", 1),  # Found with tree search, using question marks
        ("x13", 0),  # Not Found: Part of namespace but no match
        ("Warp.*", 0),  # Not Found: Namespace != Module so 0
        ("os.warp._os.f6", 0),  # OS plugins are excluded from tree search
        ("f6", 1),  # Found with direct match
        ("f22", 1),  # Unfindable has no effect on direct match
        ("Warp.f3", 1),  # Found with namespace + function
        ("f3", 1),  # Found direct match
        ("os.*", 1),  # Found matching os.f3
        ("os", 1),  # No tree search for "os" because it's a direct match
    ],
)
def test_find_functions(target: MagicMock, plugins: dict, search: str, assert_num_found: int) -> None:
    target._os_plugin = MockOSWarpPlugin
    target._os_plugin.__module__ = "dissect.target.plugins.os.warp._os"

    found, _ = find_functions(search, target)
    assert len(found) == assert_num_found


def test_find_functions_windows(target_win: Target) -> None:
    found, _ = find_functions("services", target_win)

    assert len(found) == 1
    assert found[0].name == "services"
    assert found[0].path == "os.windows.services.services"


def test_find_functions_linux(target_linux: Target) -> None:
    found, _ = find_functions("services", target_linux)

    assert len(found) == 1
    assert found[0].name == "services"
    assert found[0].path == "os.unix.linux.services.services"


TestRecord = create_extended_descriptor([UserRecordDescriptorExtension])(
    "application/test",
    [
        ("string", "value"),
    ],
)

TestRecord2 = create_extended_descriptor([UserRecordDescriptorExtension])(
    "application/test_other",
    [
        ("varint", "value"),
    ],
)


class _TestNSPlugin(NamespacePlugin):
    __namespace__ = "NS"
    __register__ = False

    @export(record=TestRecord)
    def test_all(self):
        # Iterate all functions of all subclasses
        yield from self.test()


class _TestSubPlugin1(_TestNSPlugin):
    __namespace__ = "t1"
    __register__ = False

    @export(record=TestRecord)
    def test(self):
        yield TestRecord(value="test1")


class _TestSubPlugin2(_TestNSPlugin):
    __namespace__ = "t2"
    __register__ = False

    @export(record=TestRecord)
    def test(self):
        yield TestRecord(value="test2")


class _TestSubPlugin3(_TestSubPlugin2):
    __namespace__ = "t3"
    __register__ = False

    # Override the test() function of t2
    @export(record=TestRecord)
    def test(self):
        yield TestRecord(value=self._value())

    def _value(self):
        return "test3"


class _TestSubPlugin4(_TestSubPlugin3):
    __namespace__ = "t4"
    __register__ = False

    # Do not override the test() function of t3, but change the _value function instead.
    def _value(self):
        return "test4"

    @export(record=TestRecord)
    def test_other(self):
        yield TestRecord(value="test4-other")

    @export(record=TestRecord)
    def test_all(self):
        yield TestRecord(value="overridden")


class _TestSubPlugin5(_TestNSPlugin):
    __namespace__ = "t5"
    __register__ = False

    @export(record=TestRecord2)
    def test_other(self):
        yield TestRecord2(value=69)


def test_namespace_plugin(target_win: Target) -> None:
    assert "__subplugins__" in dir(_TestNSPlugin)
    # Rename the test functions to protect them from being filtered by NS

    target_win._register_plugin_functions(_TestSubPlugin1(target_win))
    target_win._register_plugin_functions(_TestSubPlugin2(target_win))
    target_win._register_plugin_functions(_TestSubPlugin3(target_win))
    target_win._register_plugin_functions(_TestSubPlugin4(target_win))
    target_win._register_plugin_functions(_TestSubPlugin5(target_win))
    target_win._register_plugin_functions(_TestNSPlugin(target_win))

    assert len(target_win.NS.__subplugins__) == 5
    assert len(target_win.NS.test.__subplugins__) == 4
    assert target_win.NS.test.__doc__ == "Return test for: t1, t2, t3, t4"
    assert [rd.name for rd in target_win.NS.test.__record__] == ["application/test"]

    assert target_win.NS.test_other.__doc__ == "Return test_other for: t4, t5"
    assert sorted([rd.name for rd in target_win.NS.test_other.__record__]) == [
        "application/test",
        "application/test_other",
    ]
    assert len(target_win.NS.test_other.__subplugins__) == 2

    assert len(list(target_win.NS.test())) == 4
    assert sorted([item.value for item in target_win.NS.test()]) == ["test1", "test2", "test3", "test4"]
    assert sorted([item.value for item in target_win.t1.test()]) == ["test1"]
    assert sorted([item.value for item in target_win.t2.test()]) == ["test2"]
    assert sorted([item.value for item in target_win.t3.test()]) == ["test3"]
    assert sorted([item.value for item in target_win.t4.test()]) == ["test4"]

    # Check whether we can access all subclass functions from the superclass
    assert sorted([item.value for item in target_win.NS.test_all()]) == ["test1", "test2", "test3", "test4"]

    # Check whether we can access the overridden function when explicitly accessing the subplugin
    assert next(target_win.t4.test_all()).value == "overridden"

    with pytest.raises(PluginError, match="Cannot merge namespace methods with different output types"):

        class _TestSubPluginFaulty(_TestNSPlugin):
            __namespace__ = "faulty"
            __register__ = False

            @export(output="yield")
            def test(self):
                yield "faulty"


@patch("dissect.target.plugin.PLUGINS", new_callable=PluginRegistry)
def test_namespace_plugin_registration(mock_plugins: PluginRegistry) -> None:
    class _TestNSPlugin(NamespacePlugin):
        __namespace__ = "NS"

    class _TestSubPlugin1(_TestNSPlugin):
        __namespace__ = "t1"

        @export(record=TestRecord)
        def test(self):
            ...

    assert next(lookup("NS")).exported
    assert next(lookup("NS.test")).exported
    assert next(lookup("t1")).exported
    assert next(lookup("t1.test")).exported


def test_find_plugin_function_default(target_default: Target) -> None:
    found, _ = find_functions("services", target_default)

    assert len(found) == 2
    names = [item.name for item in found]
    assert "services" in names
    assert "services" in names
    paths = [item.path for item in found]
    assert "os.unix.linux.services.services" in paths
    assert "os.windows.services.services" in paths

    found, _ = find_functions("mcafee.msc", target_default)
    assert len(found) == 1
    assert found[0].path == "apps.av.mcafee.msc"

    found, _ = find_functions("webserver.access", target_default)
    assert len(found) == 1
    assert found[0].path == "apps.webserver.webserver.access"


@pytest.mark.parametrize(
    "pattern",
    [
        ("version,ips,hostname"),
        ("ips,version,hostname"),
        ("hostname,ips,version"),
        ("users,osinfo"),
        ("osinfo,users"),
    ],
)
def test_find_plugin_function_order(target_win: Target, pattern: str) -> None:
    found = ",".join(reduce(lambda rs, el: rs + [el.method_name], find_functions(pattern, target_win)[0], []))
    assert found == pattern


class _TestIncompatiblePlugin(Plugin):
    def check_compatible(self):
        raise UnsupportedPluginError("My incompatible plugin error")


def test_incompatible_plugin(target_bare: Target) -> None:
    with pytest.raises(UnsupportedPluginError, match="My incompatible plugin error"):
        target_bare.add_plugin(_TestIncompatiblePlugin)


MOCK_PLUGINS = PluginRegistry(
    __functions__=FunctionDescriptorLookup(
        __regular__={
            "mail": {
                "apps.mail.MailPlugin": FunctionDescriptor(
                    name="mail",
                    namespace=None,
                    path="apps.mail.mail",
                    exported=True,
                    internal=False,
                    findable=True,
                    output="record",
                    method_name="mail",
                    module="apps.mail",
                    qualname="MailPlugin",
                )
            },
            "app1": {
                "os.apps.app1.App1Plugin": FunctionDescriptor(
                    name="app1",
                    namespace=None,
                    path="os.apps.app1.app1",
                    exported=True,
                    internal=False,
                    findable=True,
                    output="record",
                    method_name="app1",
                    module="os.apps.app1",
                    qualname="App1Plugin",
                )
            },
            "app2": {
                "os.apps.app2.App2Plugin": FunctionDescriptor(
                    name="app2",
                    namespace=None,
                    path="os.apps.app2.app2",
                    exported=True,
                    internal=False,
                    findable=True,
                    output="record",
                    method_name="app2",
                    module="os.apps.app2",
                    qualname="App2Plugin",
                ),
                "os.fooos.apps.app2.App2Plugin": FunctionDescriptor(
                    name="app2",
                    namespace=None,
                    path="os.fooos.apps.app2.app2",
                    exported=True,
                    internal=False,
                    findable=True,
                    output="record",
                    method_name="app2",
                    module="os.fooos.apps.app2",
                    qualname="App2Plugin",
                ),
            },
            "foo_app": {
                "os.fooos.apps.foo_app.FooAppPlugin": FunctionDescriptor(
                    name="foo_app",
                    namespace=None,
                    path="os.fooos.apps.foo_app.foo_app",
                    exported=True,
                    internal=False,
                    findable=True,
                    output="record",
                    method_name="foo_app",
                    module="os.foos.apps.foo_app",
                    qualname="FooAppPlugin",
                )
            },
            "bar_app": {
                "os.fooos.apps.bar_app.BarAppPlugin": FunctionDescriptor(
                    name="bar_app",
                    namespace=None,
                    path="os.fooos.apps.bar_app.bar_app",
                    exported=True,
                    internal=False,
                    findable=True,
                    output="record",
                    method_name="bar_app",
                    module="os.foos.apps.bar_app",
                    qualname="BarAppPlugin",
                )
            },
            "foobar": {
                "os.fooos.foobar.FooBarPlugin": FunctionDescriptor(
                    name="foobar",
                    namespace=None,
                    path="os.fooos.foobar.foobar",
                    exported=True,
                    internal=False,
                    findable=True,
                    output="record",
                    method_name="foobar",
                    module="os.foos.foobar",
                    qualname="FooBarPlugin",
                )
            },
        },
        __os__={
            "generic_os": {
                "os._os.GenericOS": FunctionDescriptor(
                    name="generic_os",
                    namespace=None,
                    path="os._os.generic_os",
                    exported=True,
                    internal=False,
                    findable=True,
                    output="record",
                    method_name="generic_os",
                    module="os._os",
                    qualname="GenericOS",
                )
            },
            "foo_os": {
                "os.fooos._os.FooOS": FunctionDescriptor(
                    name="foo_os",
                    namespace=None,
                    path="os.fooos._os.foo_os",
                    exported=True,
                    internal=False,
                    findable=True,
                    output="record",
                    method_name="foo_os",
                    module="os.fooos._os",
                    qualname="FooOS",
                )
            },
        },
    ),
    __plugins__=PluginDescriptorLookup(
        __regular__={
            "apps.mail.MailPlugin": PluginDescriptor(
                module="apps.mail",
                qualname="MailPlugin",
                namespace=None,
                path="apps.mail",
                findable=True,
                functions=["mail"],
                exports=["mail"],
            ),
            "os.apps.app1.App1Plugin": PluginDescriptor(
                module="os.apps.app1",
                qualname="App1Plugin",
                namespace=None,
                path="os.apps.app1",
                findable=True,
                functions=["app1"],
                exports=["app1"],
            ),
            "os.apps.app2.App2Plugin": PluginDescriptor(
                module="os.apps.app2",
                qualname="App2Plugin",
                namespace=None,
                path="os.apps.app2",
                findable=True,
                functions=["app2"],
                exports=["app2"],
            ),
            "os.fooos.apps.app2.App2Plugin": PluginDescriptor(
                module="os.fooos.apps.app2",
                qualname="App2Plugin",
                namespace=None,
                path="os.fooos.apps.app2",
                findable=True,
                functions=["app2"],
                exports=["app2"],
            ),
            "os.fooos.apps.foo_app.FooAppPlugin": PluginDescriptor(
                module="os.fooos.apps.foo_app",
                qualname="FooAppPlugin",
                namespace=None,
                path="os.fooos.apps.foo_app",
                findable=True,
                functions=["foo_app"],
                exports=["foo_app"],
            ),
            "os.fooos.apps.bar_app.BarAppPlugin": PluginDescriptor(
                module="os.fooos.apps.bar_app",
                qualname="BarAppPlugin",
                namespace=None,
                path="os.fooos.apps.bar_app",
                findable=True,
                functions=["bar_app"],
                exports=["bar_app"],
            ),
            "os.fooos.foobar.FooBarPlugin": PluginDescriptor(
                module="os.fooos.foobar",
                qualname="FooBarPlugin",
                namespace=None,
                path="os.fooos.foobar",
                findable=True,
                functions=["foobar"],
                exports=["foobar"],
            ),
        },
        __os__={
            "os._os.GenericOS": PluginDescriptor(
                module="os._os",
                qualname="GenericOS",
                namespace=None,
                path="os._os",
                findable=True,
                functions=["generic_os"],
                exports=["generic_os"],
            ),
            "os.fooos._os.FooOS": PluginDescriptor(
                module="os.fooos._os",
                qualname="FooOS",
                namespace=None,
                path="os.fooos._os",
                findable=True,
                functions=["foo_os"],
                exports=["foo_os"],
            ),
        },
    ),
    __ostree__={
        "os": {
            "fooos": {},
        }
    },
)


@pytest.mark.parametrize(
    "osfilter, index, expected_plugins",
    [
        (
            None,
            "__regular__",
            [
                "apps.mail",
                "os.apps.app1",
                "os.apps.app2",
                "os.fooos.apps.app2",
                "os.fooos.apps.bar_app",
                "os.fooos.apps.foo_app",
                "os.fooos.foobar",
            ],
        ),
        (
            None,
            "__os__",
            [
                "os._os",
                "os.fooos._os",
            ],
        ),
        (
            "os._os",
            "__regular__",
            [
                "apps.mail",
                "os.apps.app1",
                "os.apps.app2",
            ],
        ),
        (
            "os.fooos._os",
            "__regular__",
            [
                "apps.mail",
                "os.apps.app1",
                "os.apps.app2",
                "os.fooos.apps.app2",
                "os.fooos.apps.bar_app",
                "os.fooos.apps.foo_app",
                "os.fooos.foobar",
            ],
        ),
        (
            "bar",
            "__regular__",
            ["apps.mail"],
        ),
    ],
)
def test_plugins(
    osfilter: str,
    index: str,
    expected_plugins: list[str],
) -> None:
    with (
        patch("dissect.target.plugin._get_plugins", return_value=MOCK_PLUGINS),
        patch("dissect.target.plugin._module_path", return_value=osfilter),
    ):
        if osfilter is not None:
            # osfilter must be a class or None
            osfilter = Mock

        plugin_descriptors = plugins(osfilter=osfilter, index=index)

        assert sorted([desc.module for desc in plugin_descriptors]) == sorted(expected_plugins)


def test_plugins_default_plugin(target_default: Target) -> None:
    all_plugins = list(plugins())
    default_plugin_plugins = list(plugins(osfilter=target_default._os_plugin))

    assert default_plugin_plugins == all_plugins

    # The all_with_home is a sentinel function, which should be loaded for a
    # target with DefaultPlugin as OS plugin.
    sentinel_function = "all_with_home"
    has_sentinel_function = False
    for p in default_plugin_plugins:
        if sentinel_function in p.functions:
            has_sentinel_function = True
            break

    assert has_sentinel_function

    default_os_plugin_desc = plugins(osfilter=target_default._os_plugin, index="__os__")

    assert len(list(default_os_plugin_desc)) == 1


@pytest.mark.parametrize(
    "method_name",
    [
        "hostname",
        "ips",
        "version",
        "os",
        "architecture",
    ],
)
def test_os_plugin_property_methods(target_bare: Target, method_name: str) -> None:
    os_plugin = OSPlugin(target_bare)
    with pytest.raises(NotImplementedError):
        getattr(os_plugin, method_name)


class MockOS1(OSPlugin):
    __register__ = False

    @export(property=True)
    def hostname(self) -> Optional[str]:
        pass

    @export(property=True)
    def ips(self) -> list[str]:
        pass

    @export(property=True)
    def version(self) -> Optional[str]:
        pass

    @export(record=EmptyRecord)
    def users(self) -> list[Record]:
        pass

    @export(property=True)
    def os(self) -> str:
        pass

    @export(property=True)
    def architecture(self) -> Optional[str]:
        pass


class MockOS2(OSPlugin):
    __register__ = False

    @export(property=True)
    def hostname(self) -> Optional[str]:
        """Test docstring hostname"""
        pass

    @export(property=True)
    def ips(self) -> list[str]:
        """Test docstring ips"""
        pass

    @export(property=True)
    def version(self) -> Optional[str]:
        """Test docstring version"""
        pass

    @export(record=EmptyRecord)
    def users(self) -> list[Record]:
        """Test docstring users"""
        pass

    @export(property=True)
    def os(self) -> str:
        """Test docstring os"""
        pass

    @export(property=True)
    def architecture(self) -> Optional[str]:
        """Test docstring architecture"""
        pass


@pytest.mark.parametrize(
    "subclass, replaced",
    [
        (MockOS1, True),
        (MockOS2, False),
    ],
)
def test_os_plugin___init_subclass__(subclass: type[OSPlugin], replaced: bool) -> None:
    exported_methods = {
        "hostname",
        "ips",
        "version",
        "users",
        "os",
        "architecture",
    }

    for method_name in exported_methods:
        os_method = getattr(OSPlugin, method_name)
        if isinstance(os_method, property):
            os_method = os_method.fget
        os_docstring = os_method.__doc__

        subclass_method = getattr(subclass, method_name)
        if isinstance(subclass_method, property):
            subclass_method = subclass_method.fget
        subclass_docstring = subclass_method.__doc__

        assert (os_docstring == subclass_docstring) is replaced
        if not replaced:
            assert subclass_docstring == f"Test docstring {method_name}"


class _TestInternalPlugin(InternalPlugin):
    def test(self) -> None:
        pass


def test_internal_plugin() -> None:
    assert "test" not in _TestInternalPlugin.__exports__
    assert "test" in _TestInternalPlugin.__functions__


class _TestInternalNamespacePlugin(InternalNamespacePlugin):
    __namespace__ = "NS"

    def test(self) -> None:
        pass


def test_internal_namespace_plugin() -> None:
    assert "__subplugins__" in dir(_TestInternalNamespacePlugin)
    assert "test" not in _TestInternalNamespacePlugin.__exports__
    assert "test" in _TestInternalNamespacePlugin.__functions__


class ExampleFooPlugin(Plugin):
    """Example Foo Plugin."""

    __register__ = False

    def check_compatible(self) -> None:
        return

    @export
    @alias("bar")
    @alias(name="baz")
    def foo(self) -> Iterator[str]:
        """Yield foo!"""
        yield "foo!"


def test_plugin_alias(target_bare: Target) -> None:
    """test ``@alias`` decorator behaviour"""
    target_bare.add_plugin(ExampleFooPlugin)
    assert target_bare.has_function("foo")
    assert target_bare.foo.__aliases__ == ["baz", "bar"]
    assert target_bare.has_function("bar")
    assert target_bare.has_function("baz")
    assert list(target_bare.foo()) == list(target_bare.bar()) == list(target_bare.baz())


@pytest.mark.parametrize(
    "descriptor",
    find_functions("*", Target(), compatibility=False, show_hidden=True)[0],
)
def test_exported_plugin_format(descriptor: FunctionDescriptor) -> None:
    """This test checks plugin style guide conformity for all exported plugins.

    Resources:
        - https://docs.dissect.tools/en/latest/contributing/style-guide.html
    """
    plugincls = load(descriptor)

    # Ignore DefaultPlugin and NamespacePlugin instances
    if plugincls.__base__ is NamespacePlugin or plugincls is DefaultPlugin:
        return

    # Plugin method should specify what it returns
    assert descriptor.output in ["record", "yield", "default", "none"], f"Invalid output_type for function {descriptor}"

    py_func = getattr(plugincls, descriptor.method_name)
    annotations = None

    if hasattr(py_func, "__annotations__"):
        annotations = py_func.__annotations__

    elif isinstance(py_func, property):
        annotations = py_func.fget.__annotations__

    # Plugin method should have a return annotation
    assert annotations and "return" in annotations.keys(), f"No return type annotation for function {descriptor}"

    # TODO: Check if the annotations make sense with the provided output_type

    # Plugin method should have a docstring
    method_doc_str = py_func.__doc__
    assert isinstance(method_doc_str, str), f"No docstring for function {descriptor}"
    assert method_doc_str != "", f"Empty docstring for function {descriptor}"

    # The method docstring should compile to rst without warnings
    assert_valid_rst(method_doc_str)

    # Plugin class should have a docstring
    class_doc_str = plugincls.__doc__
    assert isinstance(class_doc_str, str), f"No docstring for class {plugincls.__name__}"
    assert class_doc_str != "", f"Empty docstring for class {plugincls.__name__}"

    # The class docstring should compile to rst without warnings
    assert_valid_rst(class_doc_str)


def assert_valid_rst(src: str) -> None:
    """Attempts to compile the given string to rst."""

    try:
        publish_string(src, settings_overrides={"halt_level": 2})

    except SystemMessage as e:
        # Limited context was provided to docutils, so some exceptions could incorrectly be raised.
        # We can assume that if the rst is truly invalid this will also be caught by `tox -e build-docs`.
        if "Unknown interpreted text role" not in str(e):
            assert str(e) in src  # makes reading pytest error easier<|MERGE_RESOLUTION|>--- conflicted
+++ resolved
@@ -32,11 +32,8 @@
     find_functions,
     get_external_module_paths,
     load,
-<<<<<<< HEAD
+    load_modules_from_paths,
     lookup,
-=======
-    load_modules_from_paths,
->>>>>>> 2f02a2b4
     plugins,
 )
 from dissect.target.plugins.os.default._os import DefaultPlugin
