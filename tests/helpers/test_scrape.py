from __future__ import annotations

import io
import os
import random
from typing import TYPE_CHECKING, BinaryIO
from unittest.mock import Mock

import pytest

from dissect.target.helpers import scrape

if TYPE_CHECKING:
    from collections.abc import Iterator

    from pytest_benchmark.fixture import BenchmarkFixture


def test_one_needle() -> None:
    needle = b"ABCD"
    content_size = 50
    chunk_size = len(needle) + content_size
    chunks = [
        b"a" * content_size,
        b"b" * content_size,
        b"c" * content_size,
    ]
    block_size = 70

    noise_block_sizes = [
        int(random.random() * 1000),
        int(random.random() * 1000),
        int(random.random() * 1000),
    ]

    data = (
        os.urandom(noise_block_sizes[0])
        + needle
        + chunks[0]
        + os.urandom(noise_block_sizes[1])
        + needle
        + chunks[1]
        + os.urandom(noise_block_sizes[2])
        + needle
        + chunks[2]
    )

    needle_offsets = [
        noise_block_sizes[0],
        noise_block_sizes[0] + len(needle + chunks[0]) + noise_block_sizes[1],
        noise_block_sizes[0]
        + len(needle + chunks[0])
        + noise_block_sizes[1]
        + len(needle + chunks[1])
        + noise_block_sizes[2],
    ]

    stream = io.BytesIO(data)

    found_needles = list(scrape.find_needles(stream, needles=[needle], block_size=block_size))
    assert found_needles == [
        (needle, needle_offsets[0], None),
        (needle, needle_offsets[1], None),
        (needle, needle_offsets[2], None),
    ]

    stream.seek(0)

    def chunk_reader(fh: BinaryIO, _needle: bytes, offset: int, _chunk_size: int) -> bytes:
        assert needle == _needle
        assert offset in needle_offsets
        assert _chunk_size == chunk_size
        # read chunks _without needle_
        return chunks[needle_offsets.index(offset)]

    found_chunks = list(
        scrape.find_needle_chunks(
            stream,
            needle_chunk_size_map={needle: chunk_size},
            chunk_reader=chunk_reader,
            block_size=block_size,
        )
    )

    assert found_chunks == [
        (needle, needle_offsets[0], chunks[0], None),
        (needle, needle_offsets[1], chunks[1], None),
        (needle, needle_offsets[2], chunks[2], None),
    ]

    stream.seek(0)

    def chunk_parser(_needle: bytes, chunk: bytes) -> Iterator[int]:
        assert _needle == needle
        # check that chunk returned by the default chunk reader is needle + chunk
        assert len(chunk) == chunk_size
        # read first character _after needle_
        yield chunk[len(needle)]

    records = list(
        scrape.scrape_chunks(
            stream,
            needle_chunk_size_map={needle: chunk_size},
            chunk_parser=chunk_parser,
            block_size=block_size,
        )
    )
    assert records == [ord(c) for c in [b"a", b"b", b"c"]]


def test_multiple_needles() -> None:
    needle1 = b"ABCD"
    chunk_size1 = 50

    needle2 = b"EFGHIJ"
    chunk_size2 = 70

    needle3 = b"KLM"
    chunk_size3 = 20

    chunks = [
        needle1 + b"a" * (chunk_size1 - len(needle1)),
        needle2 + b"b" * (chunk_size2 - len(needle2)),
        needle3 + b"c" * (chunk_size3 - len(needle3)),
        needle1 + b"d" * (chunk_size1 - len(needle1)),
        needle2 + b"f" * (chunk_size2 - len(needle2)),
    ]
    block_size = 20

    noise_block_sizes = [
        int(random.random() * 1000),
        int(random.random() * 1000),
        int(random.random() * 1000),
        int(random.random() * 1000),
        int(random.random() * 1000),
    ]

    data = (
        os.urandom(noise_block_sizes[0])
        + chunks[0]
        + os.urandom(noise_block_sizes[1])
        + chunks[1]
        + os.urandom(noise_block_sizes[2])
        + chunks[2]
        + os.urandom(noise_block_sizes[3])
        + chunks[3]
        + os.urandom(noise_block_sizes[4])
        + chunks[4]
    )

    needle_offsets = [
        noise_block_sizes[0],
        noise_block_sizes[0] + len(chunks[0]) + noise_block_sizes[1],
        noise_block_sizes[0] + len(chunks[0]) + noise_block_sizes[1] + len(chunks[1]) + noise_block_sizes[2],
        noise_block_sizes[0]
        + len(chunks[0])
        + noise_block_sizes[1]
        + len(chunks[1])
        + noise_block_sizes[2]
        + len(chunks[2])
        + noise_block_sizes[3],
        noise_block_sizes[0]
        + len(chunks[0])
        + noise_block_sizes[1]
        + len(chunks[1])
        + noise_block_sizes[2]
        + len(chunks[2])
        + noise_block_sizes[3]
        + len(chunks[3])
        + noise_block_sizes[4],
    ]

    stream = io.BytesIO(data)

    found_needles = list(scrape.find_needles(stream, needles=[needle1, needle2, needle3], block_size=block_size))
    assert found_needles == [
        (needle1, needle_offsets[0], None),
        (needle2, needle_offsets[1], None),
        (needle3, needle_offsets[2], None),
        (needle1, needle_offsets[3], None),
        (needle2, needle_offsets[4], None),
    ]

    stream.seek(0)

    found_chunks = list(
        scrape.find_needle_chunks(
            stream,
            needle_chunk_size_map={
                needle1: chunk_size1,
                needle2: chunk_size2,
                needle3: chunk_size3,
            },
            block_size=block_size,
        )
    )

    assert found_chunks == [
        (needle1, needle_offsets[0], chunks[0], None),
        (needle2, needle_offsets[1], chunks[1], None),
        (needle3, needle_offsets[2], chunks[2], None),
        (needle1, needle_offsets[3], chunks[3], None),
        (needle2, needle_offsets[4], chunks[4], None),
    ]


def test_multiple_overlapping_needles() -> None:
    needle1 = b"AAA"
    needle2 = b"BBB"
    needle3 = b"BBA"

    # 3 + 5 + 3 + 6 + 3 + 5 = 25
    data = needle1 + b"XXXXX" + needle2 + b"YYYYYY" + needle3 + b"AAZZZ"

    stream = io.BytesIO(data)

    block_size = 10

    # the blocks will be
    # AAAXXXXXBB
    # BYYYYYYBBA
    # AAZZZ

    found_needles = list(scrape.find_needles(stream, needles=[needle1, needle2, needle3], block_size=block_size))
    # 2 full needles + 2 from overlapping 'YYYBBAAAZZZ'
    assert found_needles == [
        (needle1, 0, None),
        (needle2, 8, None),
        (needle3, 17, None),
        (needle1, 19, None),
    ]


def test_find_needle() -> None:
    buf = b"A" * 100 + b"needle" + b"B" * 100

    assert list(scrape.find_needles(io.BytesIO(buf), [b"needle"])) == [(b"needle", 100, None)]
    assert list(scrape.find_needles(io.BytesIO(buf), b"needle")) == [(b"needle", 100, None)]

    with pytest.raises(ValueError, match="At least one needle value must be provided"):
        list(scrape.find_needles(io.BytesIO(buf), []))

    with pytest.raises(ValueError, match="Start offset must be less than end offset"):
        list(scrape.find_needles(io.BytesIO(buf), [b"needle"], start=100, end=100))

    mock_progress = Mock()
    list(scrape.find_needles(io.BytesIO(buf), [b"needle"], progress=mock_progress))
    mock_progress.assert_called_once_with(0)

    buf = io.BytesIO(b"A" * 100 + b"needle" + b"B" * 100 + b"needle" + b"C" * 100 + b"needle" + b"D" * 100)
<<<<<<< HEAD
    for i, (_needle, offset, _match) in enumerate(
        scrape.find_needles(buf, [b"needle"], lock_seek=False, block_size=100)
    ):
=======
    for i, (_, offset) in enumerate(scrape.find_needles(buf, [b"needle"], lock_seek=False, block_size=100)):
>>>>>>> dbf97a02
        if i == 0:
            assert offset == 100
            buf.seek(300)

        if i == 1:
            assert offset == 312

    assert i == 1


@pytest.mark.parametrize(
    ("buf", "encoding", "reverse", "ascii", "expected"),
    [
        (b"foo\xaa\xaa", "utf-8", False, True, "foo"),
        (b"\xaa\xaafoo", "utf-8", True, True, "foo"),
        (b"foo\x00bar", "utf-8", False, True, "foo"),
        (b"foo\x00bar", "utf-8", True, True, "bar"),
        (b"f\x00o\x00o\x00\xee\xee", "utf-16-le", False, True, "foo"),
        (b"f\x00o\x00o\x00\xee\xee", "utf-16-le", False, False, "foo\ueeee"),
        (b"\xee\xee\x00f\x00o\x00o\x00", "utf-16-le", True, True, "foo"),
    ],
)
def test_recover_string(buf: bytes, encoding: str, reverse: bool, ascii: bool, expected: str) -> None:
    assert scrape.recover_string(buf, encoding, reverse=reverse, ascii=ascii) == expected


@pytest.mark.benchmark
def test_benchmark_find_needles(benchmark: BenchmarkFixture) -> None:
    buf = b"A" * 100 + b"needle" + b"B" * 100
    needles = [b"needle"]
    benchmark(lambda: list(scrape.find_needles(io.BytesIO(buf), needles)))<|MERGE_RESOLUTION|>--- conflicted
+++ resolved
@@ -248,13 +248,9 @@
     mock_progress.assert_called_once_with(0)
 
     buf = io.BytesIO(b"A" * 100 + b"needle" + b"B" * 100 + b"needle" + b"C" * 100 + b"needle" + b"D" * 100)
-<<<<<<< HEAD
     for i, (_needle, offset, _match) in enumerate(
         scrape.find_needles(buf, [b"needle"], lock_seek=False, block_size=100)
     ):
-=======
-    for i, (_, offset) in enumerate(scrape.find_needles(buf, [b"needle"], lock_seek=False, block_size=100)):
->>>>>>> dbf97a02
         if i == 0:
             assert offset == 100
             buf.seek(300)
