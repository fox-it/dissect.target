from dissect.target.filesystem import VirtualFilesystem
from dissect.target.plugins.apps.vpn.wireguard import WireGuardPlugin
from dissect.target.target import Target
from tests._utils import absolute_path


def test_wireguard_plugin_global_log(target_unix_users: Target, fs_unix: VirtualFilesystem) -> None:
    wireguard_config_file = absolute_path("_data/plugins/apps/vpn/wireguard/wg0.conf")
    fs_unix.map_file("/etc/wireguard/wg0.conf", wireguard_config_file)

    target_unix_users.add_plugin(WireGuardPlugin)
    records = list(target_unix_users.wireguard.config())
    assert len(records) == 6

    # Interface
    record = records[0]
    assert record.name == "wg0"
    assert str(record.address) == "10.13.37.1"
    assert record.private_key == "UHJpdmF0ZUtleQ=="
<<<<<<< HEAD
    assert record.listen_port == "12345"
    assert record.source == "/etc/wireguard/wg0.conf"
=======
    assert record.listen_port == 12345
    assert record.source == "etc/wireguard/wg0.conf"
>>>>>>> 385512c9
    assert record.dns is None

    # Peer
    record = records[1]
    assert record.name is None
    assert [str(addr) for addr in record.allowed_ips] == ["10.13.37.2/32", "::/0"]
    assert record.public_key == "UHVibGljS2V5MQ=="
    assert record.source == "/etc/wireguard/wg0.conf"

    # Peer
    record = records[2]
    assert record.name is None
    assert [str(addr) for addr in record.allowed_ips] == ["10.13.37.3/32", "::/0"]
    assert record.public_key == "UHVibGljS2V5Mg=="
    assert record.source == "/etc/wireguard/wg0.conf"<|MERGE_RESOLUTION|>--- conflicted
+++ resolved
@@ -17,13 +17,8 @@
     assert record.name == "wg0"
     assert str(record.address) == "10.13.37.1"
     assert record.private_key == "UHJpdmF0ZUtleQ=="
-<<<<<<< HEAD
-    assert record.listen_port == "12345"
+    assert record.listen_port == 12345
     assert record.source == "/etc/wireguard/wg0.conf"
-=======
-    assert record.listen_port == 12345
-    assert record.source == "etc/wireguard/wg0.conf"
->>>>>>> 385512c9
     assert record.dns is None
 
     # Peer
