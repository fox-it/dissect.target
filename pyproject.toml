--- conflicted
+++ resolved
@@ -109,11 +109,8 @@
     "dissect.volume[dev]>=3.0.dev,<4.0.dev",
     "dissect.xfs[dev]>=3.0.dev,<4.0.dev",
     "pexpect",
-<<<<<<< HEAD
     "docutils",
-=======
     "typing_extensions",
->>>>>>> 93f91cec
 ]
 yara = [
     # Grab the dependencies for dissect.target
