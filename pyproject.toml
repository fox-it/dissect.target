--- conflicted
+++ resolved
@@ -65,12 +65,8 @@
     "ipython",
     "fusepy",
     "pycryptodome",
-<<<<<<< HEAD
     "ruamel.yaml",
-=======
-    "pyyaml",
     "tomli; python_version<'3.11'",
->>>>>>> 04d38922
     # dissect.target's caching uses flow.record functionlity which depends on the
     # zstandard module being available. However flow.record does not define
     # zstandard as a dependency, nor does it allow zstandard to be installed
