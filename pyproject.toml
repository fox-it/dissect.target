[build-system]
requires = ["setuptools>=65.5.0", "setuptools_scm[toml]>=6.4.0"]
build-backend = "setuptools.build_meta"

[project]
name = "dissect.target"
description = "This module ties all other Dissect modules together, it provides a programming API and command line tools which allow easy access to various data sources inside disk images or file collections (a.k.a. targets)"
readme = "README.md"
requires-python = "~=3.9"
license.text = "Affero General Public License v3"
authors = [
  {name = "Dissect Team", email = "dissect@fox-it.com"}
]
classifiers = [
  "Development Status :: 5 - Production/Stable",
  "Environment :: Console",
  "Intended Audience :: Developers",
  "Intended Audience :: Information Technology",
  "License :: OSI Approved",
  "Operating System :: OS Independent",
  "Programming Language :: Python :: 3",
  "Topic :: Internet :: Log Analysis",
  "Topic :: Scientific/Engineering :: Information Analysis",
  "Topic :: Security",
  "Topic :: Utilities",
]
dependencies = [
    "defusedxml",
    "dissect.cstruct>=3.0.dev,<4.0.dev",
    "dissect.eventlog>=3.0.dev,<4.0.dev",
    "dissect.evidence>=3.0.dev,<4.0.dev",
    "dissect.hypervisor>=3.0.dev,<4.0.dev",
    "dissect.ntfs>=3.4.dev,<4.0.dev",
    "dissect.regf>=3.3.dev,<4.0.dev",
    "dissect.util>=3.0.dev,<4.0.dev",
    "dissect.volume>=3.0.dev,<4.0.dev",
    "flow.record~=3.10",
    "structlog",
]
dynamic = ["version"]

[project.urls]
homepage = "https://dissect.tools"
documentation = "https://docs.dissect.tools/en/latest/projects/dissect.target"
repository = "https://github.com/fox-it/dissect.target"

[project.optional-dependencies]
full = [
    "asn1crypto",
    "dissect.cim>=3.0.dev,<4.0.dev",
    "dissect.clfs>=1.0.dev,<2.0.dev",
    "dissect.esedb>=3.0.dev,<4.0.dev",
    "dissect.etl>=3.0.dev,<4.0.dev",
    "dissect.extfs>=3.0.dev,<4.0.dev",
    "dissect.fat>=3.0.dev,<4.0.dev",
    "dissect.ffs>=3.0.dev,<4.0.dev",
    "dissect.shellitem>=3.0.dev,<4.0.dev",
    "dissect.squashfs>=1.0.dev,<2.0.dev",
    "dissect.sql>=3.0.dev,<4.0.dev",
    "dissect.thumbcache>=1.0.dev,<2.0.dev",
    "dissect.vmfs>=3.0.dev,<4.0.dev",
    "dissect.xfs>=3.0.dev,<4.0.dev",
    "ipython",
    "fusepy",
    "pycryptodome",
    "pyyaml",
    # dissect.target's caching uses flow.record functionlity which depends on the
    # zstandard module being available. However flow.record does not define
    # zstandard as a dependency, nor does it allow zstandard to be installed
    # through extras.
    #
    # Until such time that this dependency can be installed through
    # flow.record, we define it as a dependency of dissect.target.
    "zstandard",
]
yara = [
    # Grab the dependencies for dissect.target
    "dissect.target[full]",
    "yara-python"
]
<<<<<<< HEAD
smb = [
    # Grab the dependencies for dissect.target
    "dissect.target[full]",
    "impacket==0.10.0"
=======
cb = [
    # Grab the dependencies for dissect.target
    "dissect.target[full]",
    "carbon-black-cloud-sdk-python~=1.4.3"
>>>>>>> c39a58f7
]

[project.scripts]
target-build-pluginlist = "dissect.target.tools.build_pluginlist:main"
target-dump = "dissect.target.tools.dump.run:main"
target-dd = "dissect.target.tools.dd:main"
target-fs = "dissect.target.tools.fs:main"
target-info = "dissect.target.tools.info:main"
target-mount = "dissect.target.tools.mount:main"
target-query = "dissect.target.tools.query:main"
target-reg = "dissect.target.tools.reg:main"
target-shell = "dissect.target.tools.shell:main"

[tool.black]
line-length = 120

[tool.isort]
profile = "black"
known_first_party = ["dissect.target"]
known_third_party = ["dissect"]

[tool.setuptools]
license-files = ["LICENSE", "COPYRIGHT"]

[tool.setuptools.packages.find]
include = ["dissect.*"]

[tool.setuptools_scm]<|MERGE_RESOLUTION|>--- conflicted
+++ resolved
@@ -78,17 +78,15 @@
     "dissect.target[full]",
     "yara-python"
 ]
-<<<<<<< HEAD
 smb = [
     # Grab the dependencies for dissect.target
     "dissect.target[full]",
     "impacket==0.10.0"
-=======
+]
 cb = [
     # Grab the dependencies for dissect.target
     "dissect.target[full]",
     "carbon-black-cloud-sdk-python~=1.4.3"
->>>>>>> c39a58f7
 ]
 
 [project.scripts]
