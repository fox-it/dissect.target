--- conflicted
+++ resolved
@@ -714,15 +714,11 @@
 
 class VolumeCollection(Collection[volume.Volume]):
     def apply(self) -> None:
-<<<<<<< HEAD
-        todo = self.entries
+        # We don't want later additions to modify the todo, so make a copy
+        todo = self.entries[:]
         fs_volumes = []
         lvm_volumes = []
         encrypted_volumes = []
-=======
-        # We don't want later additions to modify the todo, so make a copy
-        todo = self.entries[:]
->>>>>>> a4003f52
 
         while todo:
             new_volumes = []
@@ -760,7 +756,7 @@
                         continue
 
                     if not len(vs.volumes):
-<<<<<<< HEAD
+                        # We opened an empty volume system, discard
                         fs_volumes.append(vol)
                         continue
 
@@ -770,14 +766,6 @@
                             fs_volumes.append(new_vol)
                             continue
                         new_volumes.append(new_vol)
-=======
-                        # We opened an empty volume system, discard
-                        self.open(vol)
-                        continue
-
-                    self.entries.extend(vs.volumes)
-                    new_volumes.extend(vs.volumes)
->>>>>>> a4003f52
 
             self.target.log.debug("LVM volumes found: %s", lvm_volumes)
             self.target.log.debug("Encrypted volumes found: %s", encrypted_volumes)
