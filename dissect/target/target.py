from __future__ import annotations

import logging
import os
import traceback
import urllib
from collections import defaultdict
from pathlib import Path
from typing import Any, Callable, Generic, Iterator, Optional, TypeVar, Union

from dissect.target import container, filesystem, loader, plugin, volume
from dissect.target.exceptions import (
    FilesystemError,
    PluginError,
    PluginNotFoundError,
    TargetError,
    TargetPathNotFoundError,
    UnsupportedPluginError,
    VolumeSystemError,
)
from dissect.target.helpers import config
from dissect.target.helpers.fsutil import TargetPath
from dissect.target.helpers.loaderutil import extract_path_info
from dissect.target.helpers.record import ChildTargetRecord
from dissect.target.helpers.utils import StrEnum, parse_path_uri, slugify
from dissect.target.plugins.os.default._os import DefaultPlugin

log = logging.getLogger(__name__)

FunctionTuple = tuple[plugin.Plugin, Optional[Union[plugin.Plugin, property]]]


class Event(StrEnum):
    INCOMPATIBLE_PLUGIN = "incompatible-plugin"
    REGISTERED_PLUGIN = "registered-plugin"
    FUNC_EXEC = "function-execution"
    FUNC_EXEC_ERROR = "function-execution-error"


def getlogger(target):
    if not log.root.handlers:
        log.setLevel(os.getenv("DISSECT_LOG_TARGET", "CRITICAL"))
    return TargetLogAdapter(log, {"target": target})


class TargetLogAdapter(logging.LoggerAdapter):
    def process(self, msg, kwargs):
        return f"{self.extra['target']}: {msg}", kwargs


class Target:
    """The class that represents the target that you are talking to.

    Targets are the glue that connects the different ``Containers``, ``Loaders``, ``Volumes``
    and ``Filesystems`` together.
    ``Loaders`` are used to map the ``Containers``, ``Volumes`` and ``Filesystems`` of the target
    onto the ``Target`` object.

    The plugins of dissect.target get mapped onto the ``Target`` too.
    They become available as attributes on a ``Target`` object. For example, ``t.hostname``, ``t.evtx()``.
    By executing the plugin function with a target, it will perform the function on itself.

    Args:
        path: The path of a target.
    """

    def __init__(self, path: Union[str, Path] = None):
        # WIP, part of the introduction of URI-style paths.
        # Since pathlib.Path does not support URIs, bigger refactoring
        # is needed in order to fully utilise URI's scheme / path / query
        # for Target configuration.
        self.path_scheme, self.path, self.path_query = parse_path_uri(path)
        if self.path is not None:
            self.path = Path(self.path)

        self.props: dict[Any, Any] = dict()
        self.log = getlogger(self)

        self._name = None
        self._plugins: list[plugin.Plugin] = []
        self._functions: dict[str, FunctionTuple] = {}
        self._loader = None
        self._os = None
        self._os_plugin: type[plugin.OSPlugin] = None
        self._child_plugins: dict[str, plugin.ChildTargetPlugin] = {}
        self._cache = dict()
        self._errors = []
        self._applied = False

        # We do not want to look for config files at the Target path if it is actually a child Target.
        config_paths = [Path.cwd(), Path.home()]
        if not isinstance(path, TargetPath):
            config_paths = [self.path] + config_paths

        try:
            self._config = config.load(config_paths)
        except Exception as e:
            self.log.warning("Error loading config file: %s", config_paths)
            self.log.debug("", exc_info=e)
            self._config = config.load(None)  # This loads an empty config.

        # Fill the disks and/or volumes and/or filesystems and apply() will
        # make sure that volumes/filesystems gets filled and the filesystems
        # get auto mounted on top of fs.
        #
        # Except when a volume's guid or volumesystem's serial is unknown (in
        # the case of windows), in which case _init_os() and
        # _os_plugin.create() won't be able to figure out where to mount the
        # filesystem. In that case they should be added and mounted explicitly
        # by the loader.
        #
        # A collection of instances of Container() subclasses
        self.disks = DiskCollection(self)
        # A collection of instances of Volume() subclasses
        self.volumes = VolumeCollection(self)
        # A collection of instances of Filesystem() subclasses
        self.filesystems = FilesystemCollection(self)

        self.fs = filesystem.RootFilesystem(self)

    def __repr__(self) -> str:
        return f"<Target {self.path}>"

    def __getattr__(self, attr: str) -> Union[plugin.Plugin, Any]:
        """Override of the default ``__getattr__`` so plugins and functions can be called from a ``Target`` object."""
        p, func = self.get_function(attr)

        if isinstance(func, property):
            # If it's a property, execute it and return the result
            try:
                result = func.__get__(p)
                self.send_event(Event.FUNC_EXEC, func=attr)
                return result
            except Exception:
                if not attr.startswith("__"):
                    self.send_event(
                        Event.FUNC_EXEC_ERROR,
                        func=attr,
                        stacktrace=traceback.format_exc(),
                    )
                raise

        return func

    def __dir__(self) -> list[str]:
        """Override the default ``__dir__`` to provide autocomplete for things like IPython."""
        funcs = []
        if self._os_plugin:
            funcs = list(self._os_plugin.__functions__)

        for plugin_desc in plugin.plugins(self._os_plugin):
            funcs.extend(plugin_desc.functions)

        result = set(self.__dict__.keys())
        result.update(self.__class__.__dict__.keys())
        result.update(object.__dict__.keys())
        result.update(funcs)

        return list(result)

    @classmethod
    def set_event_callback(cls, *, event_type: Optional[Event] = None, event_callback: Callable) -> None:
        """Sets ``event_callbacks`` on a Target class.

        ``event_callbacks`` get used to handle specific events denoted by :class:`Event`.
        This records events related to the target, such as:

        - a plugin gets registered to the target
        - a plugin is incompatible with the target
        - a function succeededs in its execution
        - a function fails in execution

        """
        if not hasattr(cls, "event_callbacks"):
            cls.event_callbacks = defaultdict(set)

        # When `event_type` is not set or is None, the callback is a catch-all callback
        cls.event_callbacks[event_type].add(event_callback)

    def send_event(self, event_type: Event, **kwargs) -> None:
        """Notify event callbacks for the given ``event_type``.

        Each event can have multiple callback methods, it calls all the callbacks that fit the corresponding event type.
        ``None`` is a catch-all method for event callbacks that always get called.

        Args:
            event_type: The type of event
        """
        cls = type(self)
        if not hasattr(cls, "event_callbacks"):
            return

        specific_callbacks = cls.event_callbacks.get(event_type, set())
        catch_all_callbacks = cls.event_callbacks.get(None, set())

        for callback in set.union(specific_callbacks, catch_all_callbacks):
            try:
                callback(self, event_type, **kwargs)
            except Exception:
                self.log.warning(f"Can't send event {event_type} to {callback}", exc_info=True)

    def apply(self) -> None:
        """Resolve all disks, volumes and filesystems and load an operating system on the current ``Target``."""
        self.disks.apply()
        self.volumes.apply()
        self.filesystems.apply()
        self._init_os()
        self._mount_others()
        self._applied = True

    @property
    def _generic_name(self) -> str:
        """Return a generic name for this target."""

        generic_name = (self.path and self.path.name) or None

        if not generic_name:
            # The os() plugin function is only available after a Target.apply(), as
            # only then an _os_plugin is assigned.
            try:
                generic_name = f"Unknown-{self.os}"
            except Exception:
                generic_name = "Unknown"

        return generic_name

    @property
    def name(self) -> str:
        """Return a name for this target.

        The function is guaranteed to give back some name.
        The name will be guaranteed to not have slashes, backslashes and spaces.
        The name won't be guaranteed to be unique.

        Returns:
            The name of a target.
        """
        if self._name:
            return self._name

        target_name = None
        try:
            target_name = self.hostname
        except Exception:
            pass
        finally:
            if not target_name:
                target_name = self._generic_name

        target_name = slugify(target_name)

        # As name() may be called before the Target instance is fully
        # instantiated (before apply() is called), we only save the name once
        # all parts of the Target instance are there, meaning an _os_plugin is
        # present, and the name won't change anymore.
        if self._applied:
            self._name = target_name

        return target_name

    @classmethod
    def open(cls, path: Union[str, Path]) -> Target:
        """Try to find a suitable loader for the given path and load a ``Target`` from it.

        Args:
            path: Path to load the ``Target`` from.

        Returns:
            A Target with a linked :class:`~dissect.target.loader.Loader` object.
        """

        path, parsed_path = extract_path_info(path)

        loader_cls = loader.find_loader(path, parsed_path=parsed_path)
        if loader_cls:
            try:
                loader_instance = loader_cls(path, parsed_path=parsed_path)
            except Exception as e:
                raise TargetError(f"Failed to initiate {loader_cls.__name__} for target {path}: {e}") from e
            return cls._load(path, loader_instance)
        return cls.open_raw(path)

    @classmethod
    def open_raw(cls, path: Union[str, Path]) -> Target:
        """Open a Target with the given path using the :class:`~dissect.target.loaders.raw.RawLoader`.

        Args:
            path: Path to load the Target from.
        """
        if not isinstance(path, Path):
            path = Path(path)

        return cls._load(path, loader.RawLoader(path))

    @classmethod
    def open_all(cls, paths: list[Union[str, Path]], include_children: bool = False) -> Iterator[Target]:
        """Yield targets from a list of paths.

        If the path is a directory, iterate files one directory deep.

        Args:
            paths: A list of paths to load ``Targets`` from.

        Raises:
            TargetError: Raised when not a single ``Target`` can be loaded.
        """

        def _find(find_path: Path, parsed_path: Optional[urllib.parse.ParseResult]):
            yield find_path
            if parsed_path is not None:
                return

            if find_path.is_dir():
                yield from find_path.iterdir()

        at_least_one_loaded = False
        fallback_loaders = [loader.DirLoader, loader.RawLoader]

        # Treat every path as a unique target spec
        for path in paths:
            loaded = False
            path, parsed_path = extract_path_info(path)

            # Search for targets one directory deep
            for entry in _find(path, parsed_path):
                loader_cls = loader.find_loader(entry, parsed_path=parsed_path, fallbacks=fallback_loaders)
                if not loader_cls:
                    continue

                getlogger(entry).debug("Attempting to use loader: %s", loader_cls)
                for sub_entry in loader_cls.find_all(entry, parsed_path=parsed_path):
                    try:
                        ldr = loader_cls(sub_entry, parsed_path=parsed_path)
                    except Exception as e:
                        message = "Failed to initiate loader: %s"
                        if isinstance(e, TargetPathNotFoundError):
                            message = "%s"

                        getlogger(sub_entry).error(message, e)
                        getlogger(sub_entry).debug("", exc_info=e)
                        continue

                    try:
                        # Attempt to load the target using this loader
                        target = cls._load(sub_entry, ldr)
                    except Exception as e:
                        getlogger(sub_entry).error("Failed to load target with loader %s", ldr, exc_info=e)
                        continue
                    else:
                        loaded = True
                        at_least_one_loaded = True
                        yield target

                    if include_children:
                        try:
                            yield from target.open_children()
                        except Exception as e:
                            getlogger(sub_entry).error("Failed to load child target from %s", target, exc_info=e)

                # Found a compatible loader for the top level path, no need to search a level deeper
                # Going deeper could cause unwanted behaviour
                if loaded and entry is path:
                    break

        if not at_least_one_loaded:
            raise TargetError(f"Failed to find any loader for targets: {paths}")

    def _load_child_plugins(self) -> None:
        """Load special :class:`~dissect.target.plugin.ChildTargetPlugin` plugins.

        These plugins inform the ``Target`` how to deal with child targets, such as VMs from a hypervisor.
        Examples of these plugins are:

        - :class:`~dissect.target.plugins.child.esxi.ESXiChildTargetPlugin`
        - :class:`~dissect.target.plugins.child.hyper-v.HyperVChildTargetPlugin`
        """
        if self._child_plugins:
            return

        for plugin_desc in plugin.child_plugins():
            try:
                plugin_cls: type[plugin.ChildTargetPlugin] = plugin.load(plugin_desc)
                child_plugin = plugin_cls(self)
            except PluginError:
                self.log.exception("Failed to load child plugin: %s", plugin_desc.qualname)
                continue
            except Exception:
                self.log.exception("Broken child plugin: %s", plugin_desc.qualname)
                continue

            try:
                child_plugin.check_compatible()
                self._child_plugins[child_plugin.__type__] = child_plugin
            except PluginError as e:
                self.log.debug("Child plugin reported itself as incompatible: %s (%s)", plugin_desc.qualname, e)
            except Exception:
                self.log.exception(
                    "An exception occurred while checking for child plugin compatibility: %s", plugin_desc.qualname
                )

    def open_child(self, child: Union[str, Path]) -> Target:
        """Open a child target.

        Args:
            child: The location of a target within the current ``Target``.

        Returns:
            An opened ``Target`` object of the child target.
        """
        if isinstance(child, str) and child.isdecimal():
            child_num = int(child)
            for child_record in self.list_children():
                if child_num == 0:
                    return Target.open(self.fs.path(child_record.path))
                child_num -= 1
        else:
            return Target.open(self.fs.path(child))

    def open_children(self, recursive: bool = False) -> Iterator[Target]:
        """Open all the child targets on a ``Target``.

        Will open all discovered child targets if the current ``Target`` has them, such as VMs on a hypervisor.

        Args:
            recursive: Whether to check the child ``Target`` for more ``Targets``.

        Returns:
            An iterator of ``Targets``.
        """
        for child in self.list_children():
            try:
                target = self.open_child(child.path)
            except TargetError as e:
                self.log.error("Failed to open child target %s", child, exc_info=e)
                continue

            yield target

            if recursive:
                yield from target.open_children(recursive=recursive)

    def list_children(self) -> Iterator[ChildTargetRecord]:
        """Lists all child targets that compatible :class:`~dissect.target.plugin.ChildTargetPlugin` classes
        can discover.
        """
        self._load_child_plugins()
        for child_plugin in self._child_plugins.values():
            yield from child_plugin.list_children()

    @classmethod
    def _load(cls, path: Union[str, Path], ldr: loader.Loader) -> Target:
        """Internal function that attemps to load a path using a given loader.

        Args:
            path: The path to the target.
            ldr: The loader to use for loading this target.

        Raises:
            TargetError: If it failed to load a target.

        Returns:
            A ``Target`` object with disks, volumes and/or filesystems mapped by the ``ldr`` from the given ``path``.
        """
        target = cls(path)

        try:
            ldr.map(target)
            target._loader = ldr
            target.apply()
            return target
        except Exception as e:
            raise TargetError(f"Failed to load target: {path}") from e

    def _init_os(self) -> None:
        """Internal function that attemps to load an OSPlugin for this target."""
        if self._os_plugin:
            # If self._os_plugin is already assigned, we expect it to be fully
            # configured and possibly already instantiated (if not, it will
            # be), hence no os_plugin.create() is run and no detection is
            # attempted.
            os_plugin = self._os_plugin

            if isinstance(os_plugin, plugin.OSPlugin):
                self._os_plugin = os_plugin.__class__
            elif issubclass(os_plugin, plugin.OSPlugin):
                if fs := os_plugin.detect(self):
                    os_plugin = os_plugin.create(self, fs)

            self._os = self.add_plugin(os_plugin)
            return

        if not len(self.disks) and not len(self.volumes) and not len(self.filesystems):
            raise TargetError(f"Failed to load target. No disks, volumes or filesystems: {self.path}")

        candidates: list[tuple[plugin.PluginDescriptor, type[plugin.OSPlugin], filesystem.Filesystem]] = []

        for plugin_desc in plugin.os_plugins():
            # Subclassed OS Plugins used to also subclass the detection of the
            # parent. This meant that in order for a subclassed OS Plugin to be a
            # candidate for the final OS Plugin, the parent OS Plugin's detection
            # had to succeed. This caused some complications in cases where the
            # filesystem layout needed some tweaks by a subclassed OS Plugin before
            # parent OS Plugin paths made sense.
            #
            # E.g. VyOS /boot/<version>/live-rw -> map to /
            #
            # Now subclassed OS Plugins are on the same detection "layer" as
            # regular OS Plugins, but can still inherit functions.
            qualname = plugin_desc.qualname
            self.log.debug("Loading OS plugin: %s", qualname)
            try:
                os_plugin: type[plugin.OSPlugin] = plugin.load(plugin_desc)
                fs = os_plugin.detect(self)
            except PluginError:
                self.log.exception("Failed to load OS plugin: %s", qualname)
                continue
            except Exception:
                self.log.exception("Broken OS plugin: %s", qualname)
                continue

            if not fs:
                continue

            self.log.info("Found compatible OS plugin: %s", qualname)
            candidates.append((plugin_desc, os_plugin, fs))

        fs = None
        os_plugin = DefaultPlugin

        if candidates:
            plugin_desc, os_plugin, fs = candidates[0]
            for candidate_plugin_desc, candidate_plugin, candidate_fs in candidates[1:]:
                # More specific OS plugins are considered better candidates
                if len(candidate_plugin.mro()) > len(os_plugin.mro()):
                    plugin_desc, os_plugin, fs = candidate_plugin_desc, candidate_plugin, candidate_fs

            self.log.debug("Selected OS plugin: %s", plugin_desc.qualname)
        else:
            # No OS detected
            self.log.warning("Failed to find OS plugin, falling back to default")

        self._os_plugin = os_plugin
        self._os = self.add_plugin(os_plugin.create(self, fs))

    def _mount_others(self) -> None:
        root_fs = self.fs
        counter = 0
        path = "/$fs$/fs0"

        for fs in self.filesystems:
            if fs not in root_fs.mounts.values():
                # determine mount point
                while root_fs.path(path).exists():
                    counter += 1
                    path = f"/$fs$/fs{counter}"

                root_fs.mount(path, fs)

    def add_plugin(
        self,
        plugin_cls: plugin.Plugin | type[plugin.Plugin],
        check_compatible: bool = True,
    ) -> plugin.Plugin:
        """Add and register a plugin by class.

        Args:
            plugin_cls: The plugin to add and register, this can either be a class or instance. When this is a class,
                        it will be instantiated.
            check_compatible: A flag that determines if we check whether the plugin is compatible with the ``Target``.

        Returns:
            The ``plugin_cls`` instance.

        Raises:
            UnsupportedPluginError: Raised when plugins were found, but they were incompatible
            PluginError: Raised when any other exception occurs while trying to load the plugin.
        """
        self.log.debug("Adding plugin: %s", plugin_cls)

        if not isinstance(plugin_cls, plugin.Plugin):
            try:
                p = plugin_cls(self)
            except PluginError:
                raise
            except Exception as e:
                raise PluginError(f"An exception occurred while trying to initialize a plugin: {plugin_cls}") from e
        else:
            p = plugin_cls

        if not isinstance(p, plugin.Plugin):
            raise PluginError(f"Not a subclass of Plugin: {p}")

        if check_compatible:
            try:
                p.check_compatible()
            except PluginError:
                self.send_event(Event.INCOMPATIBLE_PLUGIN, plugin_cls=plugin_cls)
                raise
            except Exception as e:
                raise UnsupportedPluginError(
                    f"An exception occurred while checking for plugin compatibility: {plugin_cls}"
                ) from e

        self._register_plugin_functions(p)

        return p

    def load_plugin(self, descriptor: plugin.PluginDescriptor | plugin.FunctionDescriptor) -> plugin.Plugin:
        """Load a plugin by descriptor.

        Args:
            plugin_desc: The descriptor of the plugin to load.

        Returns:
            The loaded plugin instance.

        Raises:
            PluginError: Raised when any exception occurs while trying to load the plugin.
        """
        return self.add_plugin(plugin.load(descriptor))

    def _register_plugin_functions(self, plugin_inst: plugin.Plugin) -> None:
        """Internal function that registers all the exported functions from a given plugin.

        Args:
            plugin_inst: Instance of a plugin.
        """
        self.send_event(Event.REGISTERED_PLUGIN, plugin_inst=plugin_inst)

        self._plugins.append(plugin_inst)

        if plugin_inst.__namespace__:
            self._functions[plugin_inst.__namespace__] = (plugin_inst, plugin_inst)

            for func in plugin_inst.__functions__:
                self._functions[f"{plugin_inst.__namespace__}.{func}"] = (plugin_inst, None)
        else:
            for func in plugin_inst.__functions__:
                # If we getattr here, property members will be executed, so we do that in __getattr__
                self._functions[func] = (plugin_inst, None)

    def get_function(self, function: str | plugin.FunctionDescriptor) -> FunctionTuple:
        """Attempt to get a given function.

        If the function is not already registered, look for plugins that export the function and register them.

        Args:
            function: Function name to look for.

        Returns:
            A tuple of the plugin and the corresponding function.

        Raises:
            UnsupportedPluginError: Raised when plugins were found, but they were incompatible
            PluginError: Raised when any other exception occurs while trying to load the plugin.
        """
        if isinstance(function, plugin.FunctionDescriptor):
            function_name = function.name

            if function_name not in self._functions:
                try:
                    self.load_plugin(function)
                except UnsupportedPluginError:
                    self.send_event(Event.INCOMPATIBLE_PLUGIN, plugin_desc=function)
                    raise UnsupportedPluginError(
<<<<<<< HEAD
                        f"Unsupported function `{function}` for target with OS plugin {self._os_plugin}",
                        extra=causes[1:] if len(causes) > 1 else None,
                    ) from (causes[0] if causes else None)
=======
                        f"Unsupported function `{function.name}` (`{function.module}`)",
                    )

        else:
            function_name = function

            if function not in self._functions:
                causes = []

                descriptor = None
                for descriptor in plugin.lookup(function, self._os_plugin):
                    try:
                        self.load_plugin(descriptor)
                        self.log.debug("Found compatible plugin '%s' for function '%s'", descriptor.qualname, function)
                        break
                    except UnsupportedPluginError as e:
                        self.send_event(Event.INCOMPATIBLE_PLUGIN, plugin_desc=descriptor)
                        causes.append(e)
                else:
                    if descriptor:
                        # In this case we made at least one iteration but it was skipped due incompatibility.
                        # Just take the last known cause for now
                        raise UnsupportedPluginError(
                            f"Unsupported function `{function}` for target with OS plugin {self._os_plugin}",
                            extra=causes[1:] if len(causes) > 1 else None,
                        ) from causes[0] if causes else None
>>>>>>> cd799b48

        # We still ended up with no compatible plugins
        if function_name not in self._functions:
            raise PluginNotFoundError(f"Can't find plugin with function `{function_name}`")

        p, func = self._functions[function_name]
        if func is None:
            method_attr = function_name.rpartition(".")[2] if p.__namespace__ else function_name
            func = getattr(p.__class__, method_attr)

            if not isinstance(func, property) or (
                isinstance(func, property) and getattr(func.fget, "__persist__", False)
            ):
                # If the persist flag is set on a property, store the property result in the function cache
                # This is so we don't have to evaluate the property again
                func = getattr(p, method_attr)
            self._functions[function_name] = (p, func)

        return p, func

    def has_function(self, function: str) -> bool:
        """Return whether this Target supports a given function.

        Args:
            function: The function name to look for.

        Returns:
            ``True`` if the function can be found, ``False`` otherwise.
        """
        try:
            self.get_function(function)
            return True
        except PluginError:
            return False


T = TypeVar("T")


class Collection(Generic[T]):
    def __init__(self, target: Target):
        self.target = target
        self.entries: list[T] = []

    def add(self, entry: T) -> None:
        self.entries.append(entry)

    def __getitem__(self, k: str) -> T:
        return self.entries[k]

    def __iter__(self) -> Iterator[T]:
        return iter(self.entries)

    def __len__(self) -> int:
        return len(self.entries)

    def __repr__(self) -> str:
        return f"<{self.__class__.__name__}: {self.entries!r}>"


class DiskCollection(Collection[container.Container]):
    def apply(self) -> None:
        for disk in self.entries:
            # Some LVM configurations (i.e. RAID with the metadata at the end of the disk)
            # may be misidentified as having a valid MBR/GPT on some of the disks
            # To counter this, first check if the disk is part of any LVM configurations that we support
            if not volume.is_lvm_volume(disk):
                try:
                    if not hasattr(disk, "vs") or disk.vs is None:
                        disk.vs = volume.open(disk)
                        self.target.log.debug("Opened volume system: %s on %s", disk.vs, disk)

                    if not len(disk.vs.volumes):
                        raise VolumeSystemError("Volume system has no volumes")

                    for vol in disk.vs.volumes:
                        self.target.volumes.add(vol)
                    continue
                except Exception as e:
                    self.target.log.warning(
                        "Can't identify volume system or no volumes found, adding as raw volume instead: %s", disk
                    )
                    self.target.log.debug("", exc_info=e)

            # Fallthrough case for error and if we're part of a logical volume set
            vol = volume.Volume(disk, 1, 0, disk.size, None, None, disk=disk)
            self.target.volumes.add(vol)


class VolumeCollection(Collection[volume.Volume]):
    def apply(self) -> None:
        # We don't want later additions to modify the todo, so make a copy
        todo = self.entries[:]
        fs_volumes = []
        lvm_volumes = []
        encrypted_volumes = []

        while todo:
            new_volumes = []
            lvm_volumes = []
            encrypted_volumes = []

            for vol in todo:
                if volume.is_lvm_volume(vol):
                    lvm_volumes.append(vol)
                elif volume.is_encrypted(vol):
                    encrypted_volumes.append(vol)
                else:
                    # We could be getting "regular" volume systems out of LVM or encrypted volumes
                    # Try to open each volume as a regular volume system, or add as a filesystem if it fails
                    # There are a few scenarios were we want to discard the opened volume, though
                    #
                    # If the current volume offset is 0 and originates from a "regular" volume system, we're likely
                    # opening a volume system on the same disk again
                    # Sometimes BSD systems are configured this way and an FFS volume "starts" at offset 0
                    #
                    # If we opened an empty volume system, it might also be the case that a filesystem actually
                    # "starts" at offset 0

                    # Regardless of what happens, we want to try to open it as a filesystem later on
                    fs_volumes.append(vol)

                    if vol.offset == 0 and vol.vs and vol.vs.__type__ == "disk":
                        # We are going to re-open a volume system on itself, bail out
                        self.target.log.info("Found volume with offset 0, opening as raw volume instead")
                        continue

                    try:
                        vs = volume.open(vol)
                    except Exception:
                        # If opening a volume system fails, there's likely none, so open as a filesystem instead
                        continue

                    if not len(vs.volumes):
                        # We opened an empty volume system, discard
                        continue

                    self.entries.extend(vs.volumes)
                    new_volumes.extend(vs.volumes)

            self.target.log.debug("LVM volumes found: %s", lvm_volumes)
            self.target.log.debug("Encrypted volumes found: %s", encrypted_volumes)

            for lvm in volume.open_lvm(lvm_volumes):
                self.target.log.debug("Opened LVM: %s", lvm)
                for lv in lvm.volumes:
                    self.add(lv)
                    new_volumes.append(lv)

            for enc_volume in encrypted_volumes:
                for dec_volume in volume.open_encrypted(enc_volume):
                    self.target.log.debug("Encrypted volume opened: %s", enc_volume)
                    self.add(dec_volume)
                    new_volumes.append(dec_volume)

            todo = new_volumes

        mv_fs_volumes = []
        for vol in fs_volumes:
            try:
                if getattr(vol, "fs", None) is None:
                    if filesystem.is_multi_volume_filesystem(vol):
                        mv_fs_volumes.append(vol)
                    else:
                        vol.fs = filesystem.open(vol)
                        self.target.log.debug("Opened filesystem: %s on %s", vol.fs, vol)

                if getattr(vol, "fs", None) is not None:
                    self.target.filesystems.add(vol.fs)
            except FilesystemError as e:
                self.target.log.warning("Can't identify filesystem: %s", vol)
                self.target.log.debug("", exc_info=e)

        for fs in filesystem.open_multi_volume(mv_fs_volumes):
            self.target.filesystems.add(fs)
            for vol in fs.volume:
                vol.fs = fs


class FilesystemCollection(Collection[filesystem.Filesystem]):
    def apply(self) -> None:
        for fs in self.entries:
            for subfs in fs.iter_subfs():
                self.add(subfs)<|MERGE_RESOLUTION|>--- conflicted
+++ resolved
@@ -663,11 +663,6 @@
                 except UnsupportedPluginError:
                     self.send_event(Event.INCOMPATIBLE_PLUGIN, plugin_desc=function)
                     raise UnsupportedPluginError(
-<<<<<<< HEAD
-                        f"Unsupported function `{function}` for target with OS plugin {self._os_plugin}",
-                        extra=causes[1:] if len(causes) > 1 else None,
-                    ) from (causes[0] if causes else None)
-=======
                         f"Unsupported function `{function.name}` (`{function.module}`)",
                     )
 
@@ -693,8 +688,7 @@
                         raise UnsupportedPluginError(
                             f"Unsupported function `{function}` for target with OS plugin {self._os_plugin}",
                             extra=causes[1:] if len(causes) > 1 else None,
-                        ) from causes[0] if causes else None
->>>>>>> cd799b48
+                        ) from (causes[0] if causes else None)
 
         # We still ended up with no compatible plugins
         if function_name not in self._functions:
