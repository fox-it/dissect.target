import io
from pathlib import Path
from typing import BinaryIO, Union

from dissect.hypervisor import vhd

from dissect.target.container import Container


class VhdContainer(Container):
    def __init__(self, fh: Union[BinaryIO, Path], *args, **kwargs):
        f = fh
        if not hasattr(fh, "read"):
            f = fh.open("rb")
        self.vhd = vhd.VHD(f)

        super().__init__(fh, self.vhd.size, *args, **kwargs)

    @staticmethod
<<<<<<< HEAD
    def detect_fh(fh: BinaryIO, original: Union[list, BinaryIO]) -> bool:
        try:
            offset = fh.tell()
            fh.seek(-512, io.SEEK_END)
            magic = fh.read(9)
            fh.seek(offset)
            return b"conectix" in magic
        except OSError:
            return False
=======
    def _detect_fh(fh: BinaryIO, original: Union[list, BinaryIO]) -> bool:
        fh.seek(-512, io.SEEK_END)
        return b"conectix" in fh.read(9)
>>>>>>> f8d8cf56

    @staticmethod
    def detect_path(path: Path, original: Union[list, BinaryIO]) -> bool:
        return path.suffix.lower() == ".vhd"

    def read(self, length: int) -> bytes:
        return self.vhd.read(length)

    def seek(self, offset: int, whence: int = io.SEEK_SET) -> int:
        return self.vhd.seek(offset, whence)

    def tell(self) -> int:
        return self.vhd.tell()

    def close(self) -> None:
        pass<|MERGE_RESOLUTION|>--- conflicted
+++ resolved
@@ -17,21 +17,12 @@
         super().__init__(fh, self.vhd.size, *args, **kwargs)
 
     @staticmethod
-<<<<<<< HEAD
-    def detect_fh(fh: BinaryIO, original: Union[list, BinaryIO]) -> bool:
+    def _detect_fh(fh: BinaryIO, original: Union[list, BinaryIO]) -> bool:
         try:
-            offset = fh.tell()
             fh.seek(-512, io.SEEK_END)
-            magic = fh.read(9)
-            fh.seek(offset)
-            return b"conectix" in magic
+            return b"conectix" in fh.read(9)
         except OSError:
             return False
-=======
-    def _detect_fh(fh: BinaryIO, original: Union[list, BinaryIO]) -> bool:
-        fh.seek(-512, io.SEEK_END)
-        return b"conectix" in fh.read(9)
->>>>>>> f8d8cf56
 
     @staticmethod
     def detect_path(path: Path, original: Union[list, BinaryIO]) -> bool:
