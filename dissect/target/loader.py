--- conflicted
+++ resolved
@@ -111,17 +111,12 @@
         class_name: The class to load.
         internal: Whether it is an internal module or not.
     """
-<<<<<<< HEAD
-    modpath = f"{MODULE_PATH}.{modname}"
-    loader = getattr(import_lazy(modpath), clsname)
+    if internal:
+        module = ".".join([MODULE_PATH, module])
+        
+    loader = getattr(import_lazy(module), clsname)
     LOADERS.append(loader)
     LOADERS_BY_SCHEME[modname] = loader
-=======
-    if internal:
-        module = ".".join([MODULE_PATH, module])
-
-    LOADERS.append(getattr(import_lazy(module), class_name))
->>>>>>> c6f814c1
 
 
 def find_loader(item: Path) -> Optional[Loader]:
