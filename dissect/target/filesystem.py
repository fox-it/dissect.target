from __future__ import annotations

import io
import logging
import os
import stat
from collections import defaultdict
from typing import (
    TYPE_CHECKING,
    Any,
    BinaryIO,
    Callable,
    Iterator,
    List,
    Optional,
    Type,
    Union,
)

from dissect.target.exceptions import (
    FileNotFoundError,
    FilesystemError,
    IsADirectoryError,
    NotADirectoryError,
    NotASymlinkError,
)
from dissect.target.helpers import fsutil, hashutil
from dissect.target.helpers.lazy import import_lazy

if TYPE_CHECKING:
    from dissect.target.target import Target

FILESYSTEMS: list[Type[Filesystem]] = []
MODULE_PATH = "dissect.target.filesystems"

log = logging.getLogger(__name__)


class Filesystem:
    """Base class for filesystems."""

    __fstype__: str = None
    """Defines the type of filesystem it is."""

    def __init__(
        self,
        volume: Optional[BinaryIO],
        alt_separator: str = "",
        case_sensitive: bool = True,
    ) -> None:
        """The base initializer for the class.

        Args:
            volume: A volume or other file-like object associated with the filesystem.
            case_sensitive: Defines if the paths in the Filesystem are case sensitive or not.
            alt_separator: The alternative separator used to distingish between directories in a path.

        Raises:
            NotImplementedError: When the internal ``__fstype__`` of the class is not defined.
        """
        self.volume = volume
        self.case_sensitive = case_sensitive
        self.alt_separator = alt_separator
        if self.__fstype__ is None:
            raise NotImplementedError(f"{self.__class__.__name__} must define __fstype__")

    def __repr__(self) -> str:
        return f"<{self.__class__.__name__}>"

    def path(self, *args) -> fsutil.TargetPath:
        """Get a specific path from the filesystem."""
        return fsutil.TargetPath(self, *args)

    @classmethod
    def detect(cls, fh: BinaryIO) -> bool:
        """Detect whether the ``fh`` file-handle is supported by this ``Filesystem`` implementation.

        The position of ``fh`` will be restored before returning.

        Args:
            fh: A file-like object, usually a disk or partition.

        Returns:
            ``True`` if ``fh`` is supported, ``False`` otherwise.
        """
        offset = fh.tell()
        try:
            fh.seek(0)
            return cls._detect(fh)
        except NotImplementedError:
            raise
        except Exception as e:
            log.warning("Failed to detect %s filesystem", cls.__fstype__)
            log.debug("", exc_info=e)
        finally:
            fh.seek(offset)

        return False

    @staticmethod
    def _detect(fh: BinaryIO) -> bool:
        """Detect whether the ``fh`` file-handle is supported by this ``Filesystem`` implementation.

        This method should be implemented by subclasses. The position of ``fh`` is guaranteed to be ``0``.

        Args:
            fh: A file-like object, usually a disk or partition.

        Returns:
            ``True`` if ``fh`` is supported, ``False`` otherwise.
        """
        raise NotImplementedError()

    def get(self, path: str) -> FilesystemEntry:
        """Retrieve a :class:`FilesystemEntry` from the filesystem.

        Args:
            path: The path which we want to retrieve.

        Returns:
            A :class:`FilesystemEntry` for the path.
        """
        raise NotImplementedError()

    def open(self, path: str) -> BinaryIO:
        """Open a filesystem entry.

        Args:
            path: The location on the filesystem to open.

        Returns:
            A file-like object. Resolves symlinks when possible.
        """
        return self.get(path).open()

    def iterdir(self, path: str) -> Iterator[str]:
        """Iterate over the contents of a directory, return them as strings.

        Args:
            path: The location on the filesystem to iterate over.

        Returns:
            An iterator of directory entries as path strings.
        """
        return self.get(path).iterdir()

    def scandir(self, path: str) -> Iterator[FilesystemEntry]:
        """Iterate over the contents of a directory, return them as FilesystemEntry's.

        Args:
            path: The directory to scan.

        Returns:
            An iterator of directory entries as FilesystemEntry's.
        """
        return self.get(path).scandir()

    def listdir(self, path: str) -> List[str]:
        """List the contents of a directory as strings.

        Args:
            path: The directory to get the listing from.

        Returns:
            A list of path strings.
        """
        return list(self.iterdir(path))

    def listdir_ext(self, path: str) -> List[FilesystemEntry]:
        """List the contents of a directory as FilesystemEntry's.

        Args:
            path: The directory to get the listing from.

        Returns:
            A list of FilesystemEntry's.
        """
        return list(self.scandir(path))

    def walk(
        self,
        path: str,
        topdown: bool = True,
        onerror: Optional[Callable] = None,
        followlinks: bool = False,
    ) -> Iterator[str]:
        """Walk a directory pointed to by ``path``, returning the string representation of both files and directories.

        It walks across all the files inside ``path`` recursively.

        Args:
            path: The path to walk on the filesystem.
            topdown: ``True`` puts the ``path`` at the top, ``False`` puts the ``path`` at the bottom.
            onerror: A method to execute when an error occurs.
            followlinks: ``True`` if we want to follow any symbolic link.

        Returns:
            An iterator of directory entries as path strings.
        """
        return self.get(path).walk(topdown, onerror, followlinks)

    def walk_ext(
        self,
        path: str,
        topdown: bool = True,
        onerror: Optional[Callable] = None,
        followlinks: bool = False,
    ) -> Iterator[FilesystemEntry]:
        """Walk a directory pointed to by ``path``, returning FilesystemEntry's of both files and directories.

        It walks across all the files inside ``path`` recursively.

        Args:
            path: The path to walk on the filesystem.
            topdown: ``True`` puts the ``path`` at the top, ``False`` puts the ``path`` at the bottom.
            onerror: A method to execute when an error occurs.
            followlinks: ``True`` if we want to follow any symbolic link.

        Returns:
            An iterator of directory entries as FilesystemEntry's.
        """
        return self.get(path).walk_ext(topdown, onerror, followlinks)

    def glob(self, pattern: str) -> Iterator[str]:
        """Iterate over the directory part of ``pattern``, returning entries matching ``pattern`` as strings.

        Args:
            pattern: The pattern to match.

        Returns:
            An iterator of path strings that match the pattern.
        """
        for entry in self.glob_ext(pattern):
            yield entry.path

    def glob_ext(self, pattern: str) -> Iterator[FilesystemEntry]:
        """Iterate over the directory part of ``pattern``, returning entries matching ``pattern`` as FilesysmteEntry's.


        Args:
            pattern: The pattern to match.

        Returns:
            An iterator of FilesystemEntry's that match the pattern.
        """
        path, pattern = fsutil.glob_split(pattern, alt_separator=self.alt_separator)
        try:
            entry = self.get(path)
        except FileNotFoundError:
            return
        else:
            for entry in fsutil.glob_ext(entry, pattern):
                yield entry

    def exists(self, path: str) -> bool:
        """
        Determines whether ``path`` exists on a filesystem.

        If the ``path`` is a symbolic link, it will attempt to resolve it to find the FilesystemEntry it points to.

        Args:
            path: a path on the filesystem.

        Returns:
            ``True`` if the given path exists, ``False`` otherwise.
        """
        try:
            entry = self.get(path)
            if entry.is_symlink():
                entry.readlink_ext()
            return True
        except Exception:
            return False

    def lexists(self, path: str) -> bool:
        """Determines if a ``path`` exists on the filesystem without resolving links.

        Args:
            path: A path on the filesystem.

        Returns:
            ``True`` if the given path is a file, ``False`` otherwise.
        """
        try:
            self.get(path)
            return True
        except Exception:
            return False

    def is_file(self, path: str) -> bool:
        """Determine if ``path`` is a file on the filesystem, resolving symlinks when possible.

        Args:
            path: the path on the filesystem.

        Returns:
            ``True`` if the given path is a file, ``False`` otherwise.
        """
        try:
            return self.get(path).is_file()
        except FileNotFoundError:
            return False

    def is_dir(self, path: str) -> bool:
        """Determine whether the given ``path`` is a directory on the filesystem, resolving symlinks when possible.

        Args:
            path: the path on the filesystem.

        Returns:
            ``True`` if the given path is a directory, ``False`` otherwise.
        """
        try:
            return self.get(path).is_dir()
        except FileNotFoundError:
            return False

    def is_symlink(self, path: str) -> bool:
        """Determine wether the given ``path`` is a symlink on the filesystem.

        Args:
            path: the path on the filesystem.

        Returns:
            ``True`` if the given path is a symbolic link, ``False`` otherwise.
        """
        try:
            return self.get(path).is_symlink()
        except FileNotFoundError:
            return False

    def readlink(self, path: str) -> str:
        """Read the link where the given ``path`` points to, return the resulting path as string.

        If it is a symlink and returns the string that corresponds to that path.
        This means it follows the path a link points to, it tries to do it recursively.

        Args:
            path: the symbolic link to read.

        Returns:
            The path the link points to.
        """
        return self.get(path).readlink()

    def readlink_ext(self, path: str) -> FilesystemEntry:
        """Read the link where the given ``path`` points to, return the resulting path as FilesystemEntry.

        If it is a symlink and returns the entry that corresponds to that path.
        This means it follows the path a link points to, it tries to do it recursively.

        Args:
            path: The symbolic link to read.

        Returns:
            The ``FilesystemEntry`` where the symbolic link points to.
        """
        return self.get(path).readlink_ext()

    def stat(self, path: str) -> fsutil.stat_result:
        """Determine the stat information of a ``path`` on the filesystem, resolving any symlinks.

        If the path is a symlink, it gets resolved, attempting to stat the path where to points to.

        Args:
            path: The filesystem path we want the stat information from.

        Returns:
            The stat information of the given path.
        """
        return self.get(path).stat()

    def lstat(self, path: str) -> fsutil.stat_result:
        """Determine the stat information of a ``path`` on the filesystem, **without** resolving symlinks.

        When it detects a symlink, it will stat the information of the symlink, not the path it points to.

        Args:
            path: The filesystem path we want the stat information from.

        Returns:
            The stat information of the given path.
        """
        return self.get(path).lstat()

    def md5(self, path: str) -> str:
        """Calculate the MD5 digest of the contents of the file ``path`` points to.

        Args:
            path: The filesystem path to get the digest from.

        Returns:
            The MD5 digest of the contents of ``path``.
        """
        return self.get(path).md5()

    def sha1(self, path: str) -> str:
        """Calculate the SHA1 digest of the contents of the file ``path`` points to.

        Args:
            path: The filesystem path to get the digest from.

        Returns:
            The SHA1 digest of the contents of ``path``.
        """
        return self.get(path).sha1()

    def sha256(self, path: str) -> str:
        """Calculate the SHA256 digest of the contents of the file ``path`` points to.

        Args:
            path: The filesystem path to get the digest from.

        Returns:
            The SHA256 digest of the contents of ``path``.
        """
        return self.get(path).sha256()

    def hash(self, path: str, algos: Optional[Union[List[str], List[Callable]]] = None) -> tuple[str]:
        """Calculate the digest of the contents of ``path``, using the ``algos`` algorithms.

        Args:
            path: The filesystem path to get the digest from.
            algos: The types of hashes to calculate. If ``None`` it will use the common set of algorithms defined in
                        :py:func:`dissect.target.helpers.hashutil.common` as ``[MD5, SHA1, SHA256]``.

        Returns:
            The digests of the contents of ``path``.
        """
        return self.get(path).hash(algos)


class FilesystemEntry:
    """Base class for filesystem entries."""

    def __init__(self, fs: Filesystem, path: str, entry: Any) -> None:
        """Initialize the base filesystem entry class.

        Args:
            fs: The filesystem to get data from.
            path: The path of the entry mapped on ``fs``.
            entry: The entry relative to this one.
        """
        self.fs = fs
        self.path = path
        self.name = fsutil.basename(path, alt_separator=self.fs.alt_separator)
        self.entry = entry

    def __repr__(self) -> str:
        return f"<{self.__class__.__name__} {self.path!r}>"

    def __str__(self) -> str:
        return str(self.path)

    def get(self, path: str) -> FilesystemEntry:
        """Retrieve a FilesystemEntry relative to this entry.

        Args:
            path: The path relative to this filesystem entry.

        Returns:
            A relative FilesystemEntry.
        """
        raise NotImplementedError()

    def open(self) -> BinaryIO:
        """Open this filesystem entry.

        Returns:
            A file-like object. Resolves symlinks when possible
        """
        raise NotImplementedError()

    def iterdir(self) -> Iterator[str]:
        """Iterate over the contents of a directory, return them as strings.

        Returns:
            An iterator of directory entries as path strings.
        """
        raise NotImplementedError()

    def scandir(self) -> Iterator[FilesystemEntry]:
        """Iterate over the contents of a directory, return them as FilesystemEntry's.

        Returns:
            An iterator of directory entries as FilesystemEntry's.
        """
        raise NotImplementedError()

    def listdir(self) -> List[str]:
        """List the contents of a directory as strings.

        Returns:
            A list of path strings.
        """
        return list(self.iterdir())

    def listdir_ext(self) -> List[FilesystemEntry]:
        """List the contents of a directory as FilesystemEntry's.

        Returns:
            A list of FilesystemEntry's.
        """
        return list(self.scandir())

    def walk(
        self,
        topdown: bool = True,
        onerror: Optional[Callable] = None,
        followlinks: bool = False,
    ) -> Iterator[str]:
        """Walk a directory and list its contents as strings.

        It walks across all the files inside the entry recursively.

        These contents include::
          - files
          - directories
          - symboliclinks

        Args:
            topdown: ``True`` puts this entry at the top of the list, ``False`` puts this entry at the bottom.
            onerror: A method to execute when an error occurs.
            followlinks: ``True`` if we want to follow any symbolic link.

        Returns:
            An iterator of directory entries as path strings.
        """
        yield from fsutil.walk(self, topdown, onerror, followlinks)

    def walk_ext(
        self,
        topdown: bool = True,
        onerror: Optional[Callable] = None,
        followlinks: bool = False,
    ) -> Iterator[FilesystemEntry]:
        """Walk a directory and show its contents as FilesystemEntry's.

        It walks across all the files inside the entry recursively.

        These contents include::
          - files
          - directories
          - symboliclinks

        Args:
            topdown: ``True`` puts this entry at the top of the list, ``False`` puts this entry at the bottom.
            onerror: A method to execute when an error occurs.
            followlinks: ``True`` if we want to follow any symbolic link

        Returns:
            An iterator of directory entries as FilesystemEntry's.
        """
        yield from fsutil.walk_ext(self, topdown, onerror, followlinks)

    def glob(self, pattern) -> Iterator[str]:
        """Iterate over this directory part of ``patern``, returning entries matching ``pattern`` as strings.

        Args:
            pattern: The pattern to match.

        Returns:
            An iterator of path strings that match the pattern.
        """
        for entry in self.glob_ext(pattern):
            yield entry.path

    def glob_ext(self, pattern) -> Iterator[FilesystemEntry]:
        """Iterate over the directory part of ``pattern``, returning entries matching ``pattern`` as FilesysmteEntry's.

        Args:
            pattern: The pattern to glob for.

        Returns:
            An iterator of FilesystemEntry's that match the pattern.
        """
        yield from fsutil.glob_ext(self, pattern)

    def exists(self, path: str) -> bool:
        """Determines whether a ``path``, relative to this entry, exists.

        If the `path` is a symbolic link, it will attempt to resolve it to find the FilesystemEntry it points to.

        Args:
            path: The path relative to this entry.

        Returns:
            ``True`` if the path exists, ``False`` otherwise.
        """
        try:
            entry = self.get(path)
            if entry.is_symlink():
                entry.readlink_ext()
            return True
        except Exception:
            return False

    def lexists(self, path: str) -> bool:
        """Determine wether a ``path`` relative to this enty, exists without resolving links.

        Args:
            path: The path relative to this entry.

        Returns:
            ``True`` if the path exists, ``False`` otherwise.
        """
        try:
            self.get(path)
            return True
        except Exception:
            return False

    def is_file(self) -> bool:
        """Determine if this entry is a file, resolving symlinks when possible.

        Returns:
            ``True`` if the entry is a file, ``False`` otherwise.
        """
        raise NotImplementedError()

    def is_dir(self) -> bool:
        """Determine if this entry is a directory, resolving symlinks when possible.

        Returns:
            ``True`` if the entry is a directory, ``False`` otherwise.
        """
        raise NotImplementedError()

    def is_symlink(self) -> bool:
        """Determine wether this entry is a symlink.

        Returns:
            ``True`` if the entry is a symbolic link, ``False`` otherwise.
        """
        raise NotImplementedError()

    def readlink(self) -> str:
        """Read the link where this entry points to, return the resulting path as string.

        If it is a symlink and returns the entry that corresponds to that path.
        This means it follows the path a link points to, it tries to do it recursively.

        Returns:
            The path the link points to."""
        raise NotImplementedError()

    def readlink_ext(self) -> FilesystemEntry:
        """Read the link where this entry points to, return the resulting path as FilesystemEntry.

        If it is a symlink and returns the string that corresponds to that path.
        This means it follows the path a link points to, it tries to do it recursively.

        Returns:
            The filesystem entry the link points to.
        """
        log.debug("%r::readlink_ext()", self)
        # Default behavior, resolve link own filesystem.
        return fsutil.resolve_link(fs=self.fs, entry=self)

    def stat(self) -> fsutil.stat_result:
        """Determine the stat information of this entry, resolving any symlinks.

        If the entry is a symlink, it gets resolved, attempting to stat the path where to points to.

        Returns:
            The stat information of this entry.
        """
        raise NotImplementedError()

    def lstat(self) -> fsutil.stat_result:
        """Determine the stat information of this entry, **without** resolving the symlinks.

        When it detects a symlink, it will stat the information of the symlink, not the path it points to.

        Returns:
            The stat information of this entry.
        """
        raise NotImplementedError()

    def attr(self) -> Any:
        """The attributes related to this entry, resolving any symlinks.

        If the entry is a symbolic link, it will attempt to resolve it first.
        Resulting in the attr information of the entry it points to.

        Returns:
            The attributes of this entry.
        """
        raise NotImplementedError()

    def lattr(self) -> Any:
        """The attributes related to this current entry, **without** resolving links.

        Returns:
            The attributes of this entry.
        """
        raise NotImplementedError()

    def md5(self) -> str:
        """Calculates the MD5 digest of this entry.

        Returns:
            The MD5 digest of this entry.
        """
        return hashutil.md5(self.open())

    def sha1(self) -> str:
        """Calculates the SHA1 digest of this entry.

        Returns:
            The SHA1 digest of this entry.
        """
        return hashutil.sha1(self.open())

    def sha256(self) -> str:
        """Calculates the SHA256 digest of this entry.

        Returns:
            The SHA256 digest of this entry.
        """
        return hashutil.sha256(self.open())

    def hash(self, algos: Optional[Union[List[str], List[Callable]]] = None) -> tuple[str]:
        """Calculate the digest of this entry, using the ``algos`` algorithms.

        Args:
            algos: The types of hashes to calculate. If ``None`` it will use the common set of algorithms defined in
                   :py:func:`dissect.target.helpers.hashutil.common` as ``[MD5, SHA1, SHA256]``.

        Returns:
            The various digests of this entry.
        """
        if algos:
            return hashutil.custom(self.open(), algos)
        return hashutil.common(self.open())


class VirtualDirectory(FilesystemEntry):
    """Virtual directory implementation. Backed by a dict."""

    def __init__(self, fs, path):
        super().__init__(fs, path, None)
        self.up = None
        self.top = None
        self.entries = {}

    def __getitem__(self, item) -> FilesystemEntry:
        if not self.fs.case_sensitive:
            item = item.lower()
        return self.entries[item]

    def __contains__(self, item) -> bool:
        if not self.fs.case_sensitive:
            item = item.lower()
        return item in self.entries

    def open(self) -> BinaryIO:
        raise IsADirectoryError(f"{self.path} is a directory")

    def attr(self) -> Any:
        raise TypeError(f"attr is not allowed on VirtualDirectory: {self.path}")

    def lattr(self) -> Any:
        raise TypeError(f"lattr is not allowed on VirtualDirectory: {self.path}")

    def add(self, name: str, entry: FilesystemEntry) -> None:
        """Add an entry to this VirtualDirectory."""
        if not self.fs.case_sensitive:
            name = name.lower()

        self.entries[name] = entry

    def get(self, path) -> FilesystemEntry:
        return self.fs.get(path, relentry=self)

    def iterdir(self) -> Iterator[str]:
        yielded = set()
        for entry in self.entries.keys():
            yield entry
            yielded.add(entry)

        # self.top used to be a reference to a filesystem. This is now a reference to
        # any filesystem entry, usually the root of a filesystem.
        if self.top:
            for entry in self.top.iterdir():
                if entry in yielded or (not self.fs.case_sensitive and entry.lower() in yielded):
                    continue
                yield entry

    def scandir(self) -> Iterator[FilesystemEntry]:
        yielded = set()
        for entry in self.entries.values():
            yield entry
            yielded.add(entry.name)

        # self.top used to be a reference to a filesystem. This is now a reference to
        # any filesystem entry, usually the root of a filesystem.
        if self.top:
            for entry in self.top.scandir():
                if entry.name in yielded or (not self.fs.case_sensitive and entry.name.lower() in yielded):
                    continue
                yield entry

    def _stat(self) -> fsutil.stat_result:
        path_addr = fsutil.generate_addr(self.path, alt_separator=self.fs.alt_separator)
        return fsutil.stat_result([stat.S_IFDIR, path_addr, id(self.fs), 0, 0, 0, 0, 0, 0, 0])

    def stat(self) -> fsutil.stat_result:
        if self.top:
            return self.top.stat()
        return self._stat()

    def lstat(self) -> fsutil.stat_result:
        if self.top:
            return self.top.lstat()
        return self._stat()

    def is_dir(self) -> bool:
        return True

    def is_file(self) -> bool:
        return False

    def is_symlink(self) -> bool:
        return False

    def readlink(self) -> str:
        raise NotASymlinkError()

    def readlink_ext(self) -> FilesystemEntry:
        raise NotASymlinkError()


class VirtualFileHandle(io.RawIOBase):
    def __init__(self, fh: BinaryIO):
        self.fh = fh
        self.seek(0)

    def readinto(self, b: bytearray) -> int:
        return self.fh.readinto(b)

    def seek(self, offset: int, whence: int = io.SEEK_SET) -> int:
        return self.fh.seek(offset, whence)

    def readable(self) -> bool:
        return True

    def seekable(self) -> bool:
        return True


class VirtualFile(FilesystemEntry):
    """Virtual file backed by a file-like object."""

    def attr(self) -> Any:
        raise TypeError(f"attr is not allowed on {self.__class__.__name__}: {self.path}")

    def lattr(self) -> Any:
        raise TypeError(f"lattr is not allowed on {self.__class__.__name__}: {self.path}")

    def get(self, path: str) -> FilesystemEntry:
        path = fsutil.normalize(path, alt_separator=self.fs.alt_separator).strip("/")
        if not path:
            return self
        raise NotADirectoryError(f"'{self.path}' is not a directory")

    def iterdir(self) -> Iterator[str]:
        raise NotADirectoryError(f"'{self.path}' is not a directory")

    def scandir(self) -> Iterator[FilesystemEntry]:
        raise NotADirectoryError(f"'{self.path}' is not a directory")

    def open(self) -> BinaryIO:
        return VirtualFileHandle(self.entry)

    def stat(self) -> fsutil.stat_result:
        size = getattr(self.entry, "size", 0)
        file_addr = fsutil.generate_addr(self.path, alt_separator=self.fs.alt_separator)
        return fsutil.stat_result([stat.S_IFREG, file_addr, id(self.fs), 0, 0, 0, size, 0, 0, 0])

    lstat = stat

    def is_dir(self) -> bool:
        return False

    def is_file(self) -> bool:
        return True

    def is_symlink(self) -> bool:
        return False

    def readlink(self) -> str:
        raise FilesystemError(f"{self.__class__.__name__} does not support symlinks.")

    def readlink_ext(self) -> FilesystemEntry:
        raise FilesystemError(f"{self.__class__.__name__} does not support symlinks.")


class MappedFile(VirtualFile):
    """Virtual file backed by a file on the host machine."""

    def open(self) -> BinaryIO:
        return io.open(self.entry, "rb")

    def stat(self) -> fsutil.stat_result:
        return fsutil.stat_result.copy(os.stat(self.entry))

    def lstat(self) -> fsutil.stat_result:
        return fsutil.stat_result.copy(os.lstat(self.entry))


class VirtualSymlink(FilesystemEntry):
    """Virtual symlink implementation."""

    def __init__(self, fs: Filesystem, path: str, target: str):
        super().__init__(fs, path, None)
        self.target = target

    def attr(self) -> Any:
        return self.readlink_ext().attr()

    def lattr(self) -> Any:
        raise TypeError(f"lattr is not allowed on VirtualSymlink: {self.path}")

    def get(self, path) -> FilesystemEntry:
        return self.fs.get(path, self)

    def iterdir(self) -> Iterator[str]:
        yield from self.readlink_ext().iterdir()

    def scandir(self) -> Iterator[FilesystemEntry]:
        yield from self.readlink_ext().scandir()

    def open(self) -> BinaryIO:
        return self.readlink_ext().open()

    def stat(self) -> fsutil.stat_result:
        return self.readlink_ext().stat()

    def lstat(self) -> fsutil.stat_result:
        link_addr = fsutil.generate_addr(self.path, alt_separator=self.fs.alt_separator)
        return fsutil.stat_result([stat.S_IFLNK, link_addr, id(self.fs), 0, 0, 0, len(self.target), 0, 0, 0])

    def is_dir(self) -> bool:
        return self.readlink_ext().is_dir()

    def is_file(self) -> bool:
        return self.readlink_ext().is_file()

    def is_symlink(self) -> bool:
        return True

    def readlink(self) -> str:
        return self.target


class VirtualFilesystem(Filesystem):
    __fstype__ = "virtual"

    def __init__(self, **kwargs):
        super().__init__(None, **kwargs)
        self.root = VirtualDirectory(self, "/")

    @staticmethod
    def detect(fh: BinaryIO) -> bool:
        raise TypeError("Detect is not allowed on VirtualFilesystem class")

    def get(self, path: str, relentry: FilesystemEntry = None) -> FilesystemEntry:
        entry = relentry or self.root
        path = fsutil.normalize(path, alt_separator=self.alt_separator).strip("/")
        full_path = fsutil.join(entry.path, path, alt_separator=self.alt_separator)

        if not path:
            return entry

        parts = path.split("/")

        for i, part in enumerate(parts):
            # If the entry of the previous part (or the starting relentry /
            # root entry) is a symlink, resolve it first so things like entry.up
            # work if it is a symlink to a directory.
            # Note that this will never resolve the final part of the path if
            # that happens to be a symlink, so things like fs.is_symlink() will
            # work.
            if entry.is_symlink():
                entry = entry.readlink_ext()

            if not entry.is_dir():
                # An entry for the current part can only be retrieved if the
                # entry of the previous part (or the starting relentry / root
                # entry) is a directory.
                raise NotADirectoryError(full_path)
            elif part == ".":
                continue
            elif part == "..":
                entry = entry.up
                if not entry:
                    entry = self.root
            else:
                if part in entry:
                    entry = entry[part]
                elif entry.top:
                    try:
                        return entry.top.get(fsutil.join(*parts[i:], alt_separator=self.alt_separator))
                    except FilesystemError as e:
                        raise FileNotFoundError(full_path, cause=e)
                else:
                    raise FileNotFoundError(full_path)

        return entry

    def makedirs(self, path: str) -> VirtualDirectory:
        """Create virtual directories into the VFS from the given path."""
        path = fsutil.normalize(path, alt_separator=self.alt_separator).strip("/")
        directory = self.root

        if not path:
            return directory

        parts = path.split("/")
        for i, part in enumerate(parts):
            if part not in directory:
                vdir = VirtualDirectory(self, fsutil.join(*parts[: i + 1], alt_separator=self.alt_separator))
                vdir.up = directory

                directory.add(part, vdir)

            directory = directory[part]

        return directory

    def map_fs(self, vfspath: str, fs: Filesystem) -> None:
        """Mount a dissect filesystem to a directory in the VFS"""
        directory = self.makedirs(vfspath)
        directory.top = fs.get("/")

    mount = map_fs

    def map_dir(self, vfspath: str, realpath: str) -> None:
        """Recursively map a directory from the host machine into the VFS."""
        vfspath = fsutil.normalize(vfspath, alt_separator=self.alt_separator).strip("/")
        base = os.path.abspath(realpath)

        for root, dirs, files in os.walk(base):
            relroot = os.path.relpath(root, base)
            if relroot == ".":
                relroot = ""

            vfsroot = fsutil.join(vfspath, relroot, alt_separator=self.alt_separator)
            directory = self.makedirs(vfsroot)

            for dir_ in dirs:
                vfs_dir = fsutil.join(vfsroot, dir_, alt_separator=self.alt_separator)
                self.makedirs(vfs_dir)

            for file_ in files:
                vfs_file_path = fsutil.join(vfsroot, file_, alt_separator=self.alt_separator)
                real_file_path = os.path.join(root, file_)
                directory.add(file_, MappedFile(self, vfs_file_path, real_file_path))

    def map_file(self, vfspath: str, realpath: str) -> None:
        """Map a file from the host machine into the VFS."""
        vfspath = fsutil.normalize(vfspath, alt_separator=self.alt_separator)
        if vfspath[-1] == "/":
            raise AttributeError(f"Can't map a file onto a directory: {vfspath}")
        file_path = vfspath.lstrip("/")
        self.map_file_entry(vfspath, MappedFile(self, file_path, realpath))

    def map_file_fh(self, vfspath: str, fh: BinaryIO) -> None:
        """Map a file handle into the VFS."""
        vfspath = fsutil.normalize(vfspath, alt_separator=self.alt_separator)
        if vfspath[-1] == "/":
            raise AttributeError(f"Can't map a file onto a directory: {vfspath}")
        file_path = vfspath.lstrip("/")
        self.map_file_entry(vfspath, VirtualFile(self, file_path, fh))

    def map_file_entry(self, vfspath: str, entry: FilesystemEntry) -> None:
        """Map a FilesystemEntry into the VFS.

        Any missing subdirectories up to, but not including, the last part of
        ``vfspath`` will be created.
        """
        vfspath = fsutil.normalize(vfspath, alt_separator=self.alt_separator).strip("/")
        if not vfspath:
            self.root.top = entry
        else:
            if "/" in vfspath:
                sub_dirs = fsutil.dirname(vfspath, alt_separator=self.alt_separator)
                directory = self.makedirs(sub_dirs)
            else:
                directory = self.root

            entry_name = fsutil.basename(vfspath, alt_separator=self.alt_separator)
            directory.add(entry_name, entry)

    def link(self, src: str, dst: str) -> None:
        """Hard link a FilesystemEntry to another location."""
        self.map_file_entry(dst, self.get(src))

    def symlink(self, src: str, dst: str) -> None:
        """Create a symlink to another location."""
        src = fsutil.normalize(src, alt_separator=self.alt_separator).strip("/")
        dst = fsutil.normalize(dst, alt_separator=self.alt_separator).strip("/")
        self.map_file_entry(dst, VirtualSymlink(self, dst, src))


class RootFilesystem(Filesystem):
    __fstype__ = "root"

    def __init__(self, target: Target):
        self.target = target
        self.layers = []
        self.mounts = {}
        self._alt_separator = "/"
        self._case_sensitive = True
        self._root_entry = RootFilesystemEntry(self, "/", [])
        self.root = self.add_layer()
        super().__init__(None)

    @staticmethod
    def detect(fh: BinaryIO) -> bool:
        raise TypeError("Detect is not allowed on RootFilesystem class")

    def mount(self, path: str, fs: Filesystem) -> None:
        """Mount a filesystem at a given path.

        If there's an overlap with an existing mount, creates a new layer.
        """
        root = self.root
        for mount in self.mounts.keys():
            if path == mount:
                continue

            if path.startswith(mount):
                root = self.add_layer()
                break

        root.map_fs(path, fs)
        self.mounts[path] = fs

    def link(self, dst: str, src: str) -> None:
        """Hard link a RootFilesystemEntry to another location."""
        dst = fsutil.normalize(dst, alt_separator=self.alt_separator)
        self.root.map_file_entry(dst, self.get(src))

    def symlink(self, dst: str, src: str) -> None:
        """Create a symlink to another location."""
        self.root.symlink(dst, src)

    def add_layer(self, **kwargs) -> VirtualFilesystem:
        layer = VirtualFilesystem(case_sensitive=self.case_sensitive, alt_separator=self.alt_separator, **kwargs)
        self.layers.append(layer)
        self._root_entry.entries.append(layer.root)
        return layer

    @property
    def case_sensitive(self) -> bool:
        return self._case_sensitive

    @property
    def alt_separator(self) -> str:
        return self._alt_separator

    @case_sensitive.setter
    def case_sensitive(self, value: bool) -> None:
        self._case_sensitive = value
        self.root.case_sensitive = value
        for layer in self.layers:
            layer.case_sensitive = value

    @alt_separator.setter
    def alt_separator(self, value: str) -> None:
        self._alt_separator = value
        self.root.alt_separator = value
        for layer in self.layers:
            layer.alt_separator = value

    def get(self, path: str, relentry: FilesystemEntry = None) -> FilesystemEntry:
        self.target.log.debug("%r::get(%r)", self, path)

        entry = relentry or self._root_entry
        path = fsutil.normalize(path, alt_separator=self.alt_separator).strip("/")
        full_path = fsutil.join(entry.path, path, alt_separator=self.alt_separator)

        if not path:
            return entry

        exc = []
        entries = []

        for sub_entry in entry.entries:
            try:
                entries.append(self._get_from_entry(path, sub_entry))
            except FilesystemError as e:
                exc.append(e)

        if not entries:
            if all([isinstance(ex, NotADirectoryError) for ex in exc]):
                raise NotADirectoryError(full_path)
            elif all([isinstance(ex, NotASymlinkError) for ex in exc]):
                raise NotASymlinkError(full_path)
            raise FileNotFoundError(full_path)

        return RootFilesystemEntry(self, full_path, entries)

    def _get_from_entry(self, path: str, entry: FilesystemEntry) -> FilesystemEntry:
        parts = path.split("/")

        for part in parts:
            if entry.is_symlink():
                # Resolve using the RootFilesystem instead of the entry's Filesystem
                entry = fsutil.resolve_link(fs=self, entry=entry)
            entry = entry.get(part)

        return entry


class EntryList(list):
    """Wrapper list for filesystem entries.

    Expose a getattr on a list of items. Useful in cases where
    there's a virtual filesystem entry as well as a real one.
    """

    def __init__(self, value: Any):
        if not isinstance(value, list):
            value = [value]
        super().__init__(value)

    def __getattr__(self, attr: str) -> Any:
        for entry in self:
            try:
                return getattr(entry, attr)
            except AttributeError:
                continue
        else:
            return object.__getattribute__(self, attr)


class RootFilesystemEntry(FilesystemEntry):
    def __init__(self, fs: Filesystem, path: str, entry: FilesystemEntry):
        super().__init__(fs, path, EntryList(entry))
        self.entries = self.entry
        self._link = None

    def __getattr__(self, attr):
        for entry in self.entries:
            try:
                return getattr(entry, attr)
            except AttributeError:
                continue
        return object.__getattribute__(self, attr)

    def _exec(self, func: str, *args, **kwargs) -> Any:
        """Helper method to execute a method over all contained entries."""
        exc = []
        for entry in self.entries:
            try:
                return getattr(entry, func)(*args, **kwargs)
            except (AttributeError, NotImplementedError) as e:
                exc.append(str(e))

        if exc:
            exceptions = ",".join(exc)
        else:
            exceptions = "No entries"
        raise FilesystemError(f"Can't resolve {func} for {self}: {exceptions}")

    def _resolve(self) -> FilesystemEntry:
        """Helper method to resolve symbolic links."""
        if self.is_symlink():
            return self.readlink_ext()
        return self

    def get(self, path: str) -> FilesystemEntry:
        self.fs.target.log.debug("%r::get(%r)", self, path)
        return self.fs.get(path, self._resolve())

    def open(self) -> BinaryIO:
        self.fs.target.log.debug("%r::open()", self)
        return self._resolve()._exec("open")

    def iterdir(self) -> Iterator[str]:
        self.fs.target.log.debug("%r::iterdir()", self)
        yielded = {".", ".."}
        selfentry = self._resolve()
        for fsentry in selfentry.entries:
            for entry_name in fsentry.iterdir():
                name = entry_name if selfentry.fs.case_sensitive else entry_name.lower()
                if name in yielded:
                    continue

                yield entry_name
                yielded.add(name)

    def scandir(self) -> Iterator[FilesystemEntry]:
        self.fs.target.log.debug("%r::scandir()", self)
        # Every entry is actually a list of entries from the different
        # overlaying FSes, of which each may implement a different function
        # like .stat() or .open()
        items = defaultdict(list)
        selfentry = self._resolve()
        for fsentry in selfentry.entries:
            for entry in fsentry.scandir():
                name = entry.name if selfentry.fs.case_sensitive else entry.name.lower()
                if name in (".", ".."):
                    continue

                items[name].append(entry)

        for entries in items.values():
            # The filename for the first entry is taken. Note that in case of
            # non case-sensitive FSes, the different entries from the
            # overlaying FSes may have different casing of the name.
            entry_name = entries[0].name
            path = fsutil.join(selfentry.path, entry_name, alt_separator=selfentry.fs.alt_separator)
            yield RootFilesystemEntry(selfentry.fs, path, entries)

    def is_file(self) -> bool:
        self.fs.target.log.debug("%r::is_file()", self)
        try:
            return self._resolve()._exec("is_file")
        except FileNotFoundError:
            return False

    def is_dir(self) -> bool:
        self.fs.target.log.debug("%r::is_dir()", self)
        try:
            return self._resolve()._exec("is_dir")
        except FileNotFoundError:
            return False

    def is_symlink(self) -> bool:
        self.fs.target.log.debug("%r::is_symlink()", self)
        return self._exec("is_symlink")

    def readlink(self) -> str:
        self.fs.target.log.debug("%r::readlink()", self)
        if not self.is_symlink():
            raise FilesystemError(f"Not a link: {self}")
        return self._exec("readlink")

    def stat(self) -> fsutil.stat_result:
        self.fs.target.log.debug("%r::stat()", self)
        return self._resolve()._exec("stat")

    def lstat(self) -> fsutil.stat_result:
        self.fs.target.log.debug("%r::lstat()", self)
        return self._exec("lstat")

    def attr(self) -> Any:
        self.fs.target.log.debug("%r::attr()", self)
        return self._resolve()._exec("attr")

    def lattr(self) -> Any:
        self.fs.target.log.debug("%r::lattr()", self)
        return self._exec("lattr")


def register(module: str, class_name: str, internal: bool = True) -> None:
    """Register a filesystem implementation to use when opening a filesystem.

    This function registers a filesystem using ``module`` relative to the ``MODULE_PATH``.
    It lazily imports the module, and retrieves the specific class from it.

    Args:
        module: The module where to find the filesystem.
        class_name: The class to load.
        internal: Whether it is an internal module or not.
    """

    if internal:
        module = ".".join([MODULE_PATH, module])

    FILESYSTEMS.append(getattr(import_lazy(module), class_name))


<<<<<<< HEAD
def open(fh, *args, **kwargs):
=======
def open(fh: BinaryIO, *args, **kwargs) -> Filesystem:
>>>>>>> 15aa5a5a
    for filesystem in FILESYSTEMS:
        try:
            if filesystem.detect(fh):
                instance = filesystem(fh, *args, **kwargs)
                instance.volume = fh
                return instance
        except ImportError as e:
            log.warning("Failed to import %s", filesystem)
            log.debug("", exc_info=e)

    raise FilesystemError(f"Failed to open filesystem for {fh}")


register("ntfs", "NtfsFilesystem")
register("extfs", "ExtFilesystem")
register("xfs", "XfsFilesystem")
register("fat", "FatFilesystem")
register("ffs", "FfsFilesystem")
register("vmfs", "VmfsFilesystem")
register("exfat", "ExfatFilesystem")
register("ad1", "AD1Filesystem")<|MERGE_RESOLUTION|>--- conflicted
+++ resolved
@@ -1375,11 +1375,7 @@
     FILESYSTEMS.append(getattr(import_lazy(module), class_name))
 
 
-<<<<<<< HEAD
-def open(fh, *args, **kwargs):
-=======
 def open(fh: BinaryIO, *args, **kwargs) -> Filesystem:
->>>>>>> 15aa5a5a
     for filesystem in FILESYSTEMS:
         try:
             if filesystem.detect(fh):
