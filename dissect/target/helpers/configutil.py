--- conflicted
+++ resolved
@@ -31,15 +31,9 @@
 try:
     from ruamel.yaml import YAML
 
-<<<<<<< HEAD
     HAS_YAML = True
-except (AttributeError, ImportError):
+except ImportError:
     HAS_YAML = False
-=======
-    PY_YAML = True
-except ImportError:
-    PY_YAML = False
->>>>>>> 04d38922
 
 try:
     if sys.version_info < (3, 11):
