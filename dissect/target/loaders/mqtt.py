from __future__ import annotations

import logging
import ssl
import time
import urllib
from dataclasses import dataclass
from functools import lru_cache
from pathlib import Path
from struct import pack, unpack_from
from typing import Any, Callable, Iterator, Optional, Union

import paho.mqtt.client as mqtt
from dissect.util.stream import AlignedStream

from dissect.target.containers.raw import RawContainer
from dissect.target.exceptions import LoaderError
from dissect.target.loader import Loader
from dissect.target.plugin import arg
from dissect.target.target import Target

log = logging.getLogger(__name__)

DISK_INDEX_OFFSET = 9


def suppress(func: Callable) -> Callable:
    def suppressed(*args, **kwargs):
        try:
            return func(*args, **kwargs)
        except Exception:
            return

    return suppressed


@dataclass
class InfoMessage:
    disks: list[DiskMessage]


@dataclass
class DiskMessage:
    index: int = 0
    sector_size: int = 0
    total_size: int = 0


@dataclass
class SeekMessage:
    data: bytes = b""


class MQTTStream(AlignedStream):
    def __init__(self, stream: MQTTConnection, disk_id: int, size: Optional[int] = None):
        self.stream = stream
        self.disk_id = disk_id
        super().__init__(size)

    def _read(self, offset: int, length: int, optimization_strategy: int = 0) -> bytes:
        data = self.stream.read(self.disk_id, offset, length, optimization_strategy)
        return data


class MQTTConnection:
    broker = None
    host = None

    def __init__(self, broker: Broker, host: str):
        self.broker = broker
        self.host = str(host)
        self.info = lru_cache(128)(self.info)
        self.read = lru_cache(128)(self.read)

    def topo(self, peers: int) -> list[str]:
        self.broker.topology(self.host)

        while len(self.broker.peers(self.host)) < peers:
            self.broker.topology(self.host)
            time.sleep(1)
        return self.broker.peers(self.host)

    def info(self) -> list[MQTTStream]:
        disks = []
        self.broker.info(self.host)

        message = None
        while message is None:
            message = self.broker.disk(self.host)

        for idx, disk in enumerate(message.disks):
            disks.append(MQTTStream(self, idx, disk.total_size))

        return disks

    def read(self, disk_id: int, offset: int, length: int, optimization_strategy: int) -> bytes:
        message = None
        self.broker.seek(self.host, disk_id, offset, length, optimization_strategy)

        attempts = 0
        while True:
            message = self.broker.read(self.host, disk_id, offset, length)
            # don't waste time with sleep if we have a response
            if message:
                break

            attempts += 1
            time.sleep(0.01)
            if attempts > 100:
                # message might have not reached agent, resend...
                self.broker.seek(self.host, disk_id, offset, length, optimization_strategy)
                attempts = 0

        return message.data


class Broker:
    broker_host = None
    broker_port = None
    private_key_file = None
    certificate_file = None
    cacert_file = None
    mqtt_client = None
    connected = False
    case = None

    diskinfo = {}
    index = {}
    topo = {}

    def __init__(self, broker: Broker, port: str, key: str, crt: str, ca: str, case: str, **kwargs):
        self.broker_host = broker
        self.broker_port = int(port)
        self.private_key_file = key
        self.certificate_file = crt
        self.cacert_file = ca
        self.case = case
        self.command = kwargs.get("command", None)

    @suppress
    def read(self, host: str, disk_id: int, seek_address: int, read_length: int) -> SeekMessage:
        key = f"{host}-{disk_id}-{seek_address}-{read_length}"
        return self.index.pop(key)

    @suppress
    def disk(self, host: str) -> DiskMessage:
        return self.diskinfo[host]

    def peers(self, host: str) -> list[str]:
        return self.topo[host]

    def _on_disk(self, hostname: str, payload: bytes) -> None:
        (num_of_disks,) = unpack_from("<B", payload, offset=0)
        disks = []
        for disk_index in range(num_of_disks):
            (
                sector_size,
                total_size,
            ) = unpack_from("<IQ", payload, offset=1 + (disk_index * DISK_INDEX_OFFSET))
            disks.append(DiskMessage(index=disk_index, sector_size=sector_size, total_size=total_size))

        self.diskinfo[hostname] = InfoMessage(disks=disks)

    def _on_read(self, hostname: str, tokens: list[str], payload: bytes) -> None:
        disk_id = tokens[3]
        seek_address = int(tokens[4], 16)
        read_length = int(tokens[5], 16)
        msg = SeekMessage(data=payload)

        key = f"{hostname}-{disk_id}-{seek_address}-{read_length}"

        if key in self.index:
            return

        self.index[key] = msg

    def _on_id(self, hostname: str, payload: bytes) -> None:
        key = hostname
        host = payload.decode("utf-8")
        if host not in self.topo[key]:
            self.topo[key].append(payload.decode("utf-8"))
            self.mqtt_client.subscribe(f"{self.case}/{host}/DISKS")
            self.mqtt_client.subscribe(f"{self.case}/{host}/READ/#")
            if self.command is not None:
                self.mqtt_client.publish(f"{self.case}/{host}/COMM", self.command.encode("utf-8"))
            time.sleep(1)

    def _on_log(self, client: mqtt.Client, userdata: Any, log_level: int, message: str) -> None:
        log.debug(message)

    def _on_connect(self, client: mqtt.Client, userdata: Any, flags: dict, rc: int) -> None:
        self.connected = True

    def _on_message(self, client: mqtt.Client, userdata: Any, msg: mqtt.client.MQTTMessage) -> None:
        tokens = msg.topic.split("/")
        casename, hostname, response, *_ = tokens
        if casename != self.case:
            return

        if response == "DISKS":
            self._on_disk(hostname, msg.payload)
        elif response == "READ":
            self._on_read(hostname, tokens, msg.payload)
        elif response == "ID":
            self._on_id(hostname, msg.payload)

    def seek(self, host: str, disk_id: int, offset: int, length: int, optimization_strategy: int) -> None:
        self.mqtt_client.publish(
            f"{self.case}/{host}/SEEK/{disk_id}/{hex(offset)}/{hex(length)}", pack("<I", optimization_strategy)
        )

    def info(self, host: str) -> None:
        self.mqtt_client.publish(f"{self.case}/{host}/INFO")

    def topology(self, host: str) -> None:
        self.topo[host] = []
        self.mqtt_client.subscribe(f"{self.case}/{host}/ID")
        time.sleep(1)  # need some time to avoid race condition, i.e. MQTT might react too fast
        self.mqtt_client.publish(f"{self.case}/{host}/TOPO")

    def connect(self) -> None:
        self.mqtt_client = mqtt.Client(
            client_id="", clean_session=True, userdata=None, protocol=mqtt.MQTTv311, transport="tcp"
        )
        self.mqtt_client.tls_set(
            ca_certs=self.cacert_file,
            certfile=self.certificate_file,
            keyfile=self.private_key_file,
            cert_reqs=ssl.CERT_REQUIRED,
            tls_version=ssl.PROTOCOL_TLS,
            ciphers=None,
        )
        self.mqtt_client.tls_insecure_set(True)  # merely having the correct cert is ok
        self.mqtt_client.on_connect = self._on_connect
        self.mqtt_client.on_message = self._on_message
        if log.getEffectiveLevel() == logging.DEBUG:
            self.mqtt_client.on_log = self._on_log
        self.mqtt_client.connect(self.broker_host, port=self.broker_port, keepalive=60)
        self.mqtt_client.loop_start()


@arg("--mqtt-peers", type=int, dest="peers", help="minimum number of peers to await for first alias")
@arg("--mqtt-case", dest="case", help="case name (broker will determine if you are allowed to access this data)")
@arg("--mqtt-port", type=int, dest="port", help="broker connection port")
@arg("--mqtt-broker", dest="broker", help="broker ip-address")
@arg("--mqtt-key", dest="key", help="private key file")
@arg("--mqtt-crt", dest="crt", help="client certificate file")
@arg("--mqtt-ca", dest="ca", help="certificate authority file")
@arg("--mqtt-command", dest="command", help="direct command to client(s)")
class MQTTLoader(Loader):
    """Load remote targets through a broker."""

    connection = None
    broker = None
    peers = []

    def __init__(self, path: Union[Path, str], **kwargs):
        super().__init__(path)
        cls = MQTTLoader
        self.broker = cls.broker
        self.connection = MQTTConnection(self.broker, path)

    @staticmethod
    def detect(path: Path) -> bool:
        return False

    def find_all(path: Path, **kwargs) -> Iterator[str]:
        cls = MQTTLoader
        num_peers = 1
        if cls.broker is None:
            if (uri := kwargs.get("parsed_path")) is None:
                raise LoaderError("No URI connection details have been passed.")
            options = dict(urllib.parse.parse_qsl(uri.query, keep_blank_values=True))
            cls.broker = Broker(**options)
            cls.broker.connect()
            num_peers = int(options.get("peers", 1))

        cls.connection = MQTTConnection(cls.broker, path)
        cls.peers = cls.connection.topo(num_peers)
        for index, peer in enumerate(cls.peers):
            yield peer

    def map(self, target: Target) -> None:
<<<<<<< HEAD
        for disk in self.connection.info():
            target.disks.add(RawContainer(disk))
=======
        if len(self.peers) == 1 and self.peers[0] == str(self.path):
            target.path = Path(str(self.path))
            for disk in self.connection.info():
                target.disks.add(RawContainer(disk))
        else:
            target.props["mqtt"] = True

            vfs = VirtualFilesystem()
            vfs.map_file_fh(self.PATH, BytesIO("\n".join(self.peers).encode("utf-8")))
            for index, peer in enumerate(self.peers):
                vfs.map_file_fh(f"{self.FOLDER}/host{index}-{peer}", BytesIO(peer.encode("utf-8")))

            target.fs.mount("/data", vfs)
            target.filesystems.add(vfs)

    @staticmethod
    def detect(path: Path) -> bool:
        return str(path).startswith("/remote/hosts/host")
>>>>>>> f52b0ab5
<|MERGE_RESOLUTION|>--- conflicted
+++ resolved
@@ -281,26 +281,5 @@
             yield peer
 
     def map(self, target: Target) -> None:
-<<<<<<< HEAD
         for disk in self.connection.info():
-            target.disks.add(RawContainer(disk))
-=======
-        if len(self.peers) == 1 and self.peers[0] == str(self.path):
-            target.path = Path(str(self.path))
-            for disk in self.connection.info():
-                target.disks.add(RawContainer(disk))
-        else:
-            target.props["mqtt"] = True
-
-            vfs = VirtualFilesystem()
-            vfs.map_file_fh(self.PATH, BytesIO("\n".join(self.peers).encode("utf-8")))
-            for index, peer in enumerate(self.peers):
-                vfs.map_file_fh(f"{self.FOLDER}/host{index}-{peer}", BytesIO(peer.encode("utf-8")))
-
-            target.fs.mount("/data", vfs)
-            target.filesystems.add(vfs)
-
-    @staticmethod
-    def detect(path: Path) -> bool:
-        return str(path).startswith("/remote/hosts/host")
->>>>>>> f52b0ab5
+            target.disks.add(RawContainer(disk))