--- conflicted
+++ resolved
@@ -1,14 +1,9 @@
 from __future__ import annotations
 
 import logging
-<<<<<<< HEAD
-import tarfile
-from pathlib import Path
-=======
 import re
 import tarfile as tf
 from typing import TYPE_CHECKING
->>>>>>> e56c6846
 
 from dissect.target import filesystem, target
 from dissect.target.filesystems.tar import (
@@ -47,10 +42,6 @@
 )
 TAR_MAGIC = (tf.GNU_MAGIC, tf.POSIX_MAGIC)
 
-<<<<<<< HEAD
-class TarLoader(Loader):
-    """Load tar files."""
-=======
 ANON_FS_RE = re.compile(r"^fs[0-9]+$")
 
 WINDOWS_MEMBERS = (
@@ -60,7 +51,6 @@
     "/winnt",
 )
 
->>>>>>> e56c6846
 
 class TarSubLoader(SubLoader[tf.TarFile]):
     """Tar implementation of a :class:`SubLoader`."""
@@ -97,16 +87,6 @@
             if member.name == ".":
                 continue
 
-<<<<<<< HEAD
-            if "/" not in volumes:
-                vol = filesystem.VirtualFilesystem(case_sensitive=True)
-                vol.tar = self.tar
-                volumes["/"] = vol
-                target.filesystems.add(vol)
-
-            volume = volumes["/"]
-            mname = member.name
-=======
             if member.name.lower().startswith(WINDOWS_MEMBERS):
                 windows_found = True
                 if "/" in volumes:
@@ -159,7 +139,6 @@
 
                 volume = volumes[volume_name]
                 mname = "/".join(parts[1:])
->>>>>>> e56c6846
 
             entry_cls = TarFilesystemDirectoryEntry if member.isdir() else TarFilesystemEntry
             entry = entry_cls(volume, fsutil.normpath(mname), member)
@@ -171,6 +150,7 @@
                 vol,
                 usnjrnl_path=[
                     "$Extend/$Usnjrnl:$J",
+                    "$Extend/$Usnjrnl:J",  # Old versions of acquire used $Usnjrnl:J
                 ],
             )
 
