from __future__ import annotations

import logging
import zipfile
from typing import TYPE_CHECKING
from urllib.parse import quote, unquote

from dissect.target.filesystems.dir import DirectoryFilesystem
from dissect.target.filesystems.zip import ZipFilesystem
from dissect.target.helpers.fsutil import basename, dirname, join
from dissect.target.loaders.dir import DirLoader, find_dirs, map_dirs
from dissect.target.plugin import OperatingSystem
from dissect.target.plugins.apps.edr.velociraptor import VELOCIRAPTOR_RESULTS

if TYPE_CHECKING:
    from pathlib import Path
<<<<<<< HEAD
=======

>>>>>>> d766c363
    from dissect.target.target import Target

log = logging.getLogger(__name__)

FILESYSTEMS_ROOT = "uploads"
UNIX_ACCESSORS = ["file", "auto"]
WINDOWS_ACCESSORS = ["mft", "ntfs", "lazy_ntfs", "ntfs_vss", "auto"]


def find_fs_directories(path: Path) -> tuple[OperatingSystem | None, list[Path] | None]:
    fs_root = path.joinpath(FILESYSTEMS_ROOT)

    # Unix
    for accessor in UNIX_ACCESSORS:
        accessor_root = fs_root.joinpath(accessor)
        if accessor_root.exists():
            os_type, dirs = find_dirs(accessor_root)
            if os_type in [OperatingSystem.UNIX, OperatingSystem.LINUX, OperatingSystem.OSX]:
                return os_type, [dirs[0]]

    # Windows
    volumes = set()
    vss_volumes = set()
    for accessor in WINDOWS_ACCESSORS:
        accessor_root = fs_root.joinpath(accessor)
        if accessor_root.exists():
            # If the accessor directory exists, assume all the subdirectories are volumes
            for volume in accessor_root.iterdir():
                if not volume.is_dir():
                    continue

                # https://github.com/Velocidex/velociraptor/blob/87368e7cc678144592a1614bb3bbd0a0f900ded9/accessors/ntfs/vss.go#L82
                if "HarddiskVolumeShadowCopy" in volume.name:
                    vss_volumes.add(volume)
                elif (drive_letter := extract_drive_letter(volume.name)) is not None:
                    volumes.add((drive_letter, volume))
                else:
                    volumes.add(volume)

    if volumes:
        # The volumes that represent drives (C, D) are mounted first,
        # otherwise one of the volume shadow copies could be detected as the root filesystem which results in errors.
        return OperatingSystem.WINDOWS, list(volumes) + list(vss_volumes)

    return None, None


def extract_drive_letter(name: str) -> str | None:
    # \\.\X: in URL encoding
    if len(name) == 14 and name.startswith("%5C%5C.%5C") and name.endswith("%3A"):
        return name[10].lower()

    # X: in URL encoding
    if len(name) == 4 and name.endswith("%3A"):
        return name[0].lower()
    return None

    return None


class VelociraptorLoader(DirLoader):
    """Load Rapid7 Velociraptor forensic image files.

    As of Velociraptor version 0.7.0 the structure of the Velociraptor Offline Collector varies by operating system.
    Generic.Collectors.File (Unix) uses the accessors file and auto. The loader supports the following configuration::

        {"Generic.Collectors.File": {"Root": "/", "collectionSpec": "Glob\\netc/**\\nvar/log/**"}}

    Generic.Collectors.File (Windows) and Windows.KapeFiles.Targets (Windows) uses the accessors mft, ntfs, lazy_ntfs,
    ntfs_vss and auto. The loader supports a collection where multiple accessors were used.

    References:
        - https://www.rapid7.com/products/velociraptor/
        - https://docs.velociraptor.app/
        - https://github.com/Velocidex/velociraptor
    """

    def __init__(self, path: Path, **kwargs):
        super().__init__(path, **kwargs)
<<<<<<< HEAD
=======

>>>>>>> d766c363
        if path.suffix == ".zip":
            self.root = zipfile.Path(path.open("rb"))
            if self.root.root.getinfo("uploads.json").compress_type > 0:
                log.warning(
                    "Velociraptor target '%s' is compressed, which will slightly affect performance. "
                    "Consider uncompressing the archive and passing the uncompressed folder to Dissect.",
                    path,
                )
        else:
            self.root = path

    @staticmethod
    def detect(path: Path) -> bool:
        # The 'uploads' folder contains the data acquired
        # The 'results' folder contains information about the used Velociraptor artifacts e.g. Generic.Collectors.File
        # The 'uploads.json' file contains information about the collected files
        # Collection-HOSTNAME-TIMESTAMP/
        #   uploads/
        #   results/
        #   uploads.json
        #   [...] other files related to the collection
        if path.exists() and path.suffix == ".zip":  # novermin
            path = zipfile.Path(path.open("rb"))

        if path.joinpath(FILESYSTEMS_ROOT).exists() and path.joinpath("uploads.json").exists():
            _, dirs = find_fs_directories(path)
            return bool(dirs)

        return False

    def map(self, target: Target) -> None:
        os_type, dirs = find_fs_directories(self.root)
        if os_type == OperatingSystem.WINDOWS:
            # Velociraptor doesn't have the correct filenames for the paths "$J" and "$Secure:$SDS"
            map_dirs(
                target,
                dirs,
                os_type,
                usnjrnl_path="$Extend/$UsnJrnl%3A$J",
                sds_path="$Secure%3A$SDS",
            )
        else:
            map_dirs(target, dirs, os_type)

        # Velociraptor URL encodes paths before storing these in a collection, this leads plugins not being able to find
        # these paths. To circumvent this issue, for a zip file the path names are URL decoded before mapping into the
        # VFS and for a directory the paths are URL encoded at lookup time.
        map_dirs(
            target,
            dirs,
            os_type,
            dirfs=VelociraptorDirectoryFilesystem,
            zipfs=VelociraptorZipFilesystem,
        )

        if (results := self.root.joinpath("results")).exists() and results.is_dir():

            # Map artifact results collected by Velociraptor
            target.fs.makedirs(VELOCIRAPTOR_RESULTS)

            for artifact in results.iterdir():
                if not artifact.name.endswith(".json") or not artifact.exists():
                    continue

                target.fs.map_file_fh(
                    str(target.fs.path(VELOCIRAPTOR_RESULTS).joinpath(artifact.name)), artifact.open("rb")
                )

            if (uploads := self.root.joinpath("uploads.json")).exists():
                target.fs.map_file_fh(
                    str(target.fs.path(VELOCIRAPTOR_RESULTS).joinpath(uploads.name)), uploads.open("rb")
                )


class VelociraptorDirectoryFilesystem(DirectoryFilesystem):
    def _resolve_path(self, path: str) -> Path:
        path = quote(path, safe="$/% ")
        if (fname := basename(path)).startswith("."):
            path = join(dirname(path), fname.replace(".", "%2E", 1))

        return super()._resolve_path(path)


class VelociraptorZipFilesystem(ZipFilesystem):
    def _resolve_path(self, path: str) -> str:
        return unquote(super()._resolve_path(path))<|MERGE_RESOLUTION|>--- conflicted
+++ resolved
@@ -14,10 +14,7 @@
 
 if TYPE_CHECKING:
     from pathlib import Path
-<<<<<<< HEAD
-=======
 
->>>>>>> d766c363
     from dissect.target.target import Target
 
 log = logging.getLogger(__name__)
@@ -97,10 +94,6 @@
 
     def __init__(self, path: Path, **kwargs):
         super().__init__(path, **kwargs)
-<<<<<<< HEAD
-=======
-
->>>>>>> d766c363
         if path.suffix == ".zip":
             self.root = zipfile.Path(path.open("rb"))
             if self.root.root.getinfo("uploads.json").compress_type > 0:
