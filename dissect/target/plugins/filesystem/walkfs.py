--- conflicted
+++ resolved
@@ -69,13 +69,8 @@
                 self.target.log.debug("", exc_info=e)
                 continue
 
-<<<<<<< HEAD
-
-def get_volume_uuid(entry: FilesystemEntry) -> str:
-=======
 @internal
 def get_volume_uuid(entry: FilesystemEntry) -> UUID | None:
->>>>>>> 40fec398
     """
     Returns the volume_uuid if it exists. otherwise, returns none
 
@@ -115,13 +110,8 @@
     if entry.fs.volume is None:
         return None
 
-<<<<<<< HEAD
-    if hasattr(entry.fs.volume.disk.vs, "serial"):
-        return entry.fs.volume.disk.vs.serial
-=======
     if hasattr(entry.fs.volume.vs, 'serial'):
         return entry.fs.volume.vs.serial
->>>>>>> 40fec398
     return None
 
 
