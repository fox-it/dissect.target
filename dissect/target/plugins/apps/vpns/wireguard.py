--- conflicted
+++ resolved
@@ -81,16 +81,9 @@
         for path in self.CONFIG_GLOBS:
             self.configs.extend(self.target.fs.path().glob(path.lstrip("/")))
 
-<<<<<<< HEAD
-    def check_compatible(self) -> bool:
+    def check_compatible(self) -> None:
         if not self.configs:
             raise UnsupportedPluginError("No Wireguard configuration files found")
-        return True
-=======
-    def check_compatible(self) -> None:
-        if not len(self.configs):
-            raise UnsupportedPluginError("No Wireguard configuration files found")
->>>>>>> 0ed80a09
 
     @export(record=[WireGuardInterfaceRecord, WireGuardPeerRecord])
     def config(self) -> Iterator[Union[WireGuardInterfaceRecord, WireGuardPeerRecord]]:
