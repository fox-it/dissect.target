from pathlib import Path
from typing import BinaryIO, Iterator, Tuple

from dissect.esedb import esedb, record, table
from dissect.esedb.exceptions import KeyNotFoundError
from dissect.util.ts import wintimestamp

from dissect.target.exceptions import UnsupportedPluginError
from dissect.target.helpers.descriptor_extensions import UserRecordDescriptorExtension
from dissect.target.helpers.record import create_extended_descriptor
from dissect.target.plugin import export
from dissect.target.plugins.apps.browser.browser import (
    GENERIC_DOWNLOAD_RECORD_FIELDS,
    GENERIC_HISTORY_RECORD_FIELDS,
    BrowserPlugin,
    try_idna,
)
from dissect.target.plugins.general.users import UserDetails
from dissect.target.target import Target


class WebCache:
    """Class for opening and pre-processing IE WebCache file."""

    def __init__(self, target: Target, fh: BinaryIO):
        self.target = target
        self.db = esedb.EseDB(fh)

    def find_containers(self, name: str) -> table.Table:
        """Look up all ``ContainerId`` values for a given container name.

        Args:
            name: The container name to look up all container IDs of.

        Yields:
            All ``ContainerId`` values for the requested container name.
        """
        try:
            for container_record in self.db.table("Containers").records():
                if record_name := container_record.get("Name"):
                    record_name = record_name.rstrip("\00").lower()
                    if record_name == name.lower():
                        container_id = container_record.get("ContainerId")
                        yield self.db.table(f"Container_{container_id}")
        except KeyError:
            pass

    def _iter_records(self, name: str) -> Iterator[record.Record]:
        """Yield records from a Webcache container.

        Args:
            name: The container name.

        Yields:
            Records from specified Webcache container.
        """
        for container in self.find_containers(name):
            try:
                yield from container.records()
            except Exception as e:
                self.target.log.warning("Error iterating IExplore container %s", container, exc_info=e)
                continue

    def history(self) -> Iterator[record.Record]:
        """Yield records from the history webcache container."""
        yield from self._iter_records("history")

    def downloads(self) -> Iterator[record.Record]:
        """Yield records from the iedownload webcache container."""
        yield from self._iter_records("iedownload")


class InternetExplorerPlugin(BrowserPlugin):
    """Internet explorer browser plugin."""

    __namespace__ = "iexplore"

    DIRS = [
        "AppData/Local/Microsoft/Windows/WebCache",
    ]
    CACHE_FILENAME = "WebCacheV01.dat"
    BrowserDownloadRecord = create_extended_descriptor([UserRecordDescriptorExtension])(
        "browser/ie/download", GENERIC_DOWNLOAD_RECORD_FIELDS
    )
    BrowserHistoryRecord = create_extended_descriptor([UserRecordDescriptorExtension])(
        "browser/ie/history", GENERIC_HISTORY_RECORD_FIELDS
    )

    def __init__(self, target: Target):
        super().__init__(target)

        self.users_dirs: list[Tuple[UserDetails, Path]] = []
        for user_details in self.target.user_details.all_with_home():
            for ie_dir in self.DIRS:
                cdir = user_details.home_path.joinpath(ie_dir)
                if not cdir.exists():
                    continue
                self.users_dirs.append((user_details.user, cdir))

    def check_compatible(self) -> None:
        if not len(self.users_dirs):
            raise UnsupportedPluginError("No Internet Explorer directories found")

    def _iter_cache(self) -> Iterator[WebCache]:
        """Yield open IE Webcache files.

        Args:
            filename: Name of the Webcache file.

        Yields:
            Open Webcache file.

        Raises:
            FileNoteFoundError: If the webcache file could not be found.
        """
        for user, cdir in self.users_dirs:
            cache_file = cdir.joinpath(self.CACHE_FILENAME)
            try:
                yield user, cache_file, WebCache(self.target, cache_file.open())
            except FileNotFoundError:
                self.target.log.warning("Could not find %s file: %s", self.CACHE_FILENAME, cache_file)

    @export(record=BrowserHistoryRecord)
    def history(self) -> Iterator[BrowserHistoryRecord]:
        """Return browser history records from Internet Explorer.

        Yields BrowserHistoryRecord with the following fields:
            hostname (string): The target hostname.
            domain (string): The target domain.
            ts (datetime): Visit timestamp.
            browser (string): The browser from which the records are generated from.
            id (string): Record ID.
            url (uri): History URL.
            title (string): Page title.
            description (string): Page description.
            rev_host (string): Reverse hostname.
            visit_type (varint): Visit type.
            visit_count (varint): Amount of visits.
            hidden (string): Hidden value.
            typed (string): Typed value.
            session (varint): Session value.
            from_visit (varint): Record ID of the "from" visit.
            from_url (uri): URL of the "from" visit.
            source: (path): The source file of the history record.
        """
        for user, cache_file, cache in self._iter_cache():
            for container_record in cache.history():
                if not container_record.get("Url"):
                    continue

                _, _, url = container_record.get("Url", "").rstrip("\x00").partition("@")

                ts = None
                if accessed_time := container_record.get("AccessedTime"):
                    ts = wintimestamp(accessed_time)

                yield self.BrowserHistoryRecord(
                    ts=ts,
                    browser="iexplore",
                    id=container_record.get("EntryId"),
                    url=try_idna(url),
                    title=None,
                    description=None,
                    rev_host=None,
                    visit_type=None,
                    visit_count=container_record.get("AccessCount"),
                    hidden=None,
                    typed=None,
                    session=None,
                    from_visit=None,
                    from_url=None,
                    source=cache_file,
                    _target=self.target,
                    _user=user,
                )

    @export(record=BrowserDownloadRecord)
    def downloads(self) -> Iterator[BrowserDownloadRecord]:
        """Return browser downloads records from Internet Explorer.

        Yields BrowserDownloadRecord with the following fields:
            hostname (string): The target hostname.
            domain (string): The target domain.
            ts_start (datetime): Download start timestamp.
            ts_end (datetime): Download end timestamp.
            browser (string): The browser from which the records are generated from.
            id (string): Record ID.
            path (string): Download path.
            url (uri): Download URL.
            size (varint): Download file size.
            state (varint): Download state number.
            source: (path): The source file of the download record.
        """
        for user, cache_file, cache in self._iter_cache():
            for container_record in cache.downloads():
                down_path = None
                down_url = None
                ts_end = wintimestamp(container_record.AccessedTime) if container_record.AccessedTime else None

                try:
                    response_headers = container_record.ResponseHeaders.decode("utf-16-le", errors="ignore")
<<<<<<< HEAD
                    # Not used here, but [-6:-3] should give: ref_url, mime_type, temp_download_path,
                    down_url, down_path = response_headers.split("\x00")[-3:-1]
                except (AttributeError, KeyNotFoundError) as header_error:
                    self.target.log.error(f"Error parsing response headers: {header_error}")
=======
                    ref_url, mime_type, temp_download_path, down_url, down_path = response_headers.split("\x00")[-6:-1]
                except (AttributeError, KeyNotFoundError) as e:
                    self.target.log.error("Error parsing response headers: %s", e)
                    self.target.log.debug("", exc_info=e)
>>>>>>> 2110a6bf

                yield self.BrowserDownloadRecord(
                    ts_start=None,
                    ts_end=ts_end,
                    browser="iexplore",
                    id=container_record.EntryId,
                    path=down_path,
                    url=down_url,
                    size=None,
                    state=None,
                    source=cache_file,
                    _target=self.target,
                    _user=user,
                )<|MERGE_RESOLUTION|>--- conflicted
+++ resolved
@@ -199,17 +199,11 @@
 
                 try:
                     response_headers = container_record.ResponseHeaders.decode("utf-16-le", errors="ignore")
-<<<<<<< HEAD
-                    # Not used here, but [-6:-3] should give: ref_url, mime_type, temp_download_path,
+                    # Not used here, but [-6:-3] should give: ref_url, mime_type, temp_download_path
                     down_url, down_path = response_headers.split("\x00")[-3:-1]
-                except (AttributeError, KeyNotFoundError) as header_error:
-                    self.target.log.error(f"Error parsing response headers: {header_error}")
-=======
-                    ref_url, mime_type, temp_download_path, down_url, down_path = response_headers.split("\x00")[-6:-1]
                 except (AttributeError, KeyNotFoundError) as e:
                     self.target.log.error("Error parsing response headers: %s", e)
                     self.target.log.debug("", exc_info=e)
->>>>>>> 2110a6bf
 
                 yield self.BrowserDownloadRecord(
                     ts_start=None,
