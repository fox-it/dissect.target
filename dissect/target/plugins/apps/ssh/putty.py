--- conflicted
+++ resolved
@@ -231,17 +231,14 @@
         - https://pycryptodome.readthedocs.io/en/latest/src/public_key/ecc.html
         - https://github.com/mkorthof/reg2kh
     """
-
-<<<<<<< HEAD
     if not HAS_CRYPTO:
         log.warning("Could not reconstruct public key: missing pycryptodome dependency")
         return iv
-=======
+
     if not isinstance(key_type, str) or not isinstance(iv, str):
         raise ValueError("Invalid key_type or iv")
 
     key = None
->>>>>>> f4337113
 
     if key_type == "ssh-ed25519":
         x, y = iv.split(",")
