from __future__ import annotations

import io
import itertools
from itertools import product
from typing import TYPE_CHECKING, Final

from dissect.target.exceptions import ConfigurationParsingError, UnsupportedPluginError
from dissect.target.helpers.configutil import Default, ListUnwrapper, _update_dictionary
from dissect.target.helpers.record import TargetRecordDescriptor
from dissect.target.plugin import OperatingSystem, Plugin, arg, export

if TYPE_CHECKING:
    from collections.abc import Iterator

    from dissect.target.helpers import fsutil
    from dissect.target.target import Target

COMMON_ELEMENTS = [
    ("string", "name"),  # basename of .conf file
    ("string", "proto"),
    ("string", "dev"),
    ("string", "ca"),
    ("string", "cert"),
    ("string", "key"),
    ("boolean", "redacted_key"),
    ("string", "tls_auth"),
    ("string", "status"),
    ("string", "log"),
    ("string", "source"),
]

OpenVPNServer = TargetRecordDescriptor(
    "application/vpn/openvpn/server",
    [
        ("net.ipaddress", "local"),
        ("uint16", "port"),
        ("string", "dh"),
        ("string", "topology"),
        ("string", "server"),
        ("string", "ifconfig_pool_persist"),
        ("string[]", "pushed_options"),
        ("boolean", "client_to_client"),
        ("boolean", "duplicate_cn"),
        *COMMON_ELEMENTS,
    ],
)

OpenVPNClient = TargetRecordDescriptor(
    "application/vpn/openvpn/client",
    [
        ("string[]", "remote"),
        *COMMON_ELEMENTS,
    ],
)


class OpenVPNParser(Default):
    def __init__(self, *args, **kwargs):
        boolean_fields = OpenVPNServer.getfields("boolean") + OpenVPNClient.getfields("boolean")
        self.boolean_field_names = {field.name.replace("_", "-") for field in boolean_fields}

        super().__init__(*args, separator=(r"\s",), collapse=["key", "ca", "cert"], **kwargs)

    def parse_file(self, fh: io.TextIOBase) -> None:
        root = {}
        iterator = self.line_reader(fh)
        for line in iterator:
            if line.startswith("<"):
                key = line.strip().strip("<>")
                value = self._read_blob(iterator)
                _update_dictionary(root, key, value)
                continue

            self._parse_line(root, line)

        self.parsed_data = ListUnwrapper.unwrap(root)

    def _read_blob(self, lines: Iterator[str]) -> str | list[dict]:
        """Read the whole section between ``<data></data>`` sections."""
        output = ""
        with io.StringIO() as buffer:
            for line in lines:
                if "</" in line:
                    break

                buffer.write(line)
            output = buffer.getvalue()

        # Check for connection profile blocks
        if not output.startswith("-----"):
            profile_dict = {}
            for line in output.splitlines():
                self._parse_line(profile_dict, line)

            # We put it as a list as _update_dictionary appends data in a list.
            output = [profile_dict]

        return output

    def _parse_line(self, root: dict, line: str) -> None:
        key, *value = self.SEPARATOR.split(line, 1)
        # Unquote data
        value = value[0].strip() if value else ""

        value = value.strip("'\"")

        if key in self.boolean_field_names:
            value = True

        _update_dictionary(root, key, value)


class OpenVPNPlugin(Plugin):
    """OpenVPN configuration parser.

    References:
        - man (8) openvpn
    """

    __namespace__ = "openvpn"

    config_globs = (
        # This catches openvpn@, openvpn-client@, and openvpn-server@ systemd configurations
        # Linux
        "/etc/openvpn/",
        # Windows
        "sysvol/Program Files/OpenVPN/config/",
    )

    user_config_paths: Final[dict[str, list[str]]] = {
        OperatingSystem.WINDOWS.value: ["OpenVPN/config/"],
        OperatingSystem.OSX.value: ["Library/Application Support/OpenVPN Connect/profiles/"],
    }

    def __init__(self, target: Target):
        super().__init__(target)
        self.configs: list[fsutil.TargetPath] = []
        for base, glob in product(self.config_globs, ["*.conf", "*.ovpn"]):
            self.configs.extend(self.target.fs.path(base).rglob(glob))

        user_paths = self.user_config_paths.get(target.os, [])
        for path, glob, user_details in itertools.product(
            user_paths, ["*.conf", "*.ovpn"], self.target.user_details.all_with_home()
        ):
            self.configs.extend(user_details.home_path.joinpath(path).rglob(glob))

    def check_compatible(self) -> None:
        if not self.configs:
            raise UnsupportedPluginError("No OpenVPN configuration files found")

    def _load_config(self, parser: OpenVPNParser, config_path: fsutil.TargetPath) -> dict | None:
        with config_path.open("rt") as file:
            try:
                parser.parse_file(file)
            except ConfigurationParsingError as e:
                # Couldn't parse file, continue
                self.target.log.info("An issue occurred during parsing of %s, continuing", config_path)
                self.target.log.debug("", exc_info=e)
                return None

        return parser.parsed_data

    @export(record=[OpenVPNServer, OpenVPNClient])
<<<<<<< HEAD
    @arg(
        "--export-key",
        help="Export private keys to records",
        action="store_true",
    )
    def config(self, export_key: bool = False) -> Iterator[Union[OpenVPNServer, OpenVPNClient]]:
=======
    @arg("--export-key", action="store_true")
    def config(self, export_key: bool = False) -> Iterator[OpenVPNServer | OpenVPNClient]:
>>>>>>> 93f91cec
        """Parses config files from openvpn interfaces."""
        # We define the parser here so we can reuse it
        parser = OpenVPNParser()

        for config_path in self.configs:
            config = self._load_config(parser, config_path)

            common_elements = {
                "name": config_path.stem,
                "proto": config.get("proto", "udp"),  # Default is UDP
                "dev": config.get("dev"),
                "ca": config.get("ca"),
                "cert": config.get("cert"),
                "key": config.get("key"),
                "status": config.get("status"),
                "log": config.get("log"),
                "source": config_path,
                "_target": self.target,
            }

            if not export_key and "PRIVATE KEY" in common_elements.get("key"):
                common_elements.update({"key": None})
                common_elements.update({"redacted_key": True})

            tls_auth = config.get("tls-auth", "")
            # The format of tls-auth is 'tls-auth ta.key <NUM>'.
            # NUM is either 0 or 1 depending on whether the configuration
            # is for the client or server, and that does not interest us
            # This gets rid of the number at the end, while still supporting spaces
            tls_auth = " ".join(tls_auth.split(" ")[:-1]).strip("'\"")

            common_elements.update({"tls_auth": tls_auth})

            if "client" in config:
                remote = config.get("remote", [])

                yield OpenVPNClient(
                    **common_elements,
                    remote=remote,
                )
            else:
                # Defaults here are taken from `man (8) openvpn`
                yield OpenVPNServer(
                    **common_elements,
                    local=config.get("local", "0.0.0.0"),
                    port=int(config.get("port", "1194")),
                    dh=config.get("dh"),
                    topology=config.get("topology"),
                    server=config.get("server"),
                    ifconfig_pool_persist=config.get("ifconfig-pool-persist"),
                    pushed_options=config.get("push", []),
                    client_to_client=config.get("client-to-client", False),
                    duplicate_cn=config.get("duplicate-cn", False),
                )<|MERGE_RESOLUTION|>--- conflicted
+++ resolved
@@ -162,17 +162,8 @@
         return parser.parsed_data
 
     @export(record=[OpenVPNServer, OpenVPNClient])
-<<<<<<< HEAD
-    @arg(
-        "--export-key",
-        help="Export private keys to records",
-        action="store_true",
-    )
-    def config(self, export_key: bool = False) -> Iterator[Union[OpenVPNServer, OpenVPNClient]]:
-=======
-    @arg("--export-key", action="store_true")
+    @arg("--export-key", action="store_true", help="Export private keys to records")
     def config(self, export_key: bool = False) -> Iterator[OpenVPNServer | OpenVPNClient]:
->>>>>>> 93f91cec
         """Parses config files from openvpn interfaces."""
         # We define the parser here so we can reuse it
         parser = OpenVPNParser()
