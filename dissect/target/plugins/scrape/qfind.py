from __future__ import annotations

import codecs
import hashlib
import re
import string
from pathlib import Path
from typing import TYPE_CHECKING, Callable

from dissect.target.helpers.record import TargetRecordDescriptor
from dissect.target.plugin import Plugin, arg, export

if TYPE_CHECKING:
    from collections.abc import Iterator

    from dissect.target.container import Container
    from dissect.target.volume import Volume


re_NOFLAG = 0  # re.NOFLAG is Python 3.11 and newer only

QFindMatchRecord = TargetRecordDescriptor(
    "qfind/match",
    [
        ("string", "disk"),
        ("varint", "offset"),
        ("string", "needle"),
        ("string", "codec"),
        ("string", "match"),
        ("bytes", "content"),
    ],
)


class QFindPlugin(Plugin):
    """Basically ``grep -a "malware"`` on steroids."""

    def check_compatible(self) -> None:
        pass

    @arg("-n", "--needles", nargs="*", metavar="NEEDLES", help="needles to search for")
    @arg("-nf", "--needle-file", type=Path, help="file containing the needles to search for")
<<<<<<< HEAD
    @arg("-e", "--encoding", type=str, help="encode text needles with these comma separated encodings")
    @arg("--regex", action="store_true", help="parse needles as regex patterns")
=======
    @arg("-e", "--encoding", help="encode text needles with these comma separated encodings")
>>>>>>> 5200fc1e
    @arg("--no-hex-decode", action="store_true", help="do not automatically add decoded hex needles (only in raw mode)")
    @arg("-i", "--ignore-case", action="store_true", help="case insensitive search")
    @arg("-u", "--unique", action="store_true", help="only yield unique string hits (does not apply to raw output)")
    @arg("-W", "--window", type=int, default=256, help="maximum window size in bytes for context around each hit")
    @arg("--strip-null-bytes", action="store_true", help="strip null bytes from matched content")
    @export(record=QFindMatchRecord)
    def qfind(
        self,
        needles: list[str] | None = None,
        needle_file: Path | None = None,
        encoding: str = "",
        no_hex_decode: bool = False,
        regex: bool = False,
        ignore_case: bool = False,
        unique: bool = False,
        window: int = 256,
        strip_null_bytes: bool = False,
        *,
        progress: Callable[[Container | Volume, int, int], None] | None = None,
    ) -> Iterator[QFindMatchRecord]:
        """Find a needle in a haystack.

        Hex encode needles starting with ``#`` in needle files, otherwise these needles are ignored.

        Example:
            .. code-block::

                # find all instances of "malware" in the target
                target-qfind <TARGET> --needles malware

                # find all instances of "malware" in the target, ignoring case
                target-qfind <TARGET> --needles MaLwArE --ignore-case

                # find all instances of "malware" in the target and show raw hex dumps
                target-qfind <TARGET> --needles malware --raw

                # find all instances of "malware" in the target, in UTF-8 and UTF-16-LE (UTF-8 is default)
                target-qfind <TARGET> --needles malware --encoding utf-16-le

                # find all matches of regular expression "malware\\s\\d+" in the target (e.g. ``malware 1337``)
                target-qfind <TARGET> --needles "malware\\s\\d+" --regex

                # use a file for needles
                target-qfind <TARGET> --needle-file needles.txt

                # use target-query instead of target-qfind (output in records)
                target-query <TARGET> -f qfind --needles malware
        """
        all_needles = set(needles or [])
        if needle_file and needle_file.exists():
            with needle_file.open("r") as fh:
                for line in fh:
                    if line := line.strip():
                        if line.startswith("#"):
                            self.target.log.warning("Ignoring needle %r", line)
                        else:
                            all_needles.add(line)

        self.target.log.info("Loaded %s needles", len(all_needles))

        encodings = set()
        for codec in (encoding or "").split(","):
            if not (codec := codec.strip()):
                continue

            try:
                codecs.lookup(codec)
            except LookupError:
                self.target.log.warning("Unknown encoding: %s", codec)
            else:
                encodings.add(codec)

        needle_lookup = {}
        for needle in all_needles:
            encoded_needle = needle.encode("utf-8")
            needle_lookup[encoded_needle] = (needle, "utf-8")

            if not no_hex_decode and len(needle) % 2 == 0 and all(c in string.hexdigits for c in needle):
                encoded_needle = bytes.fromhex(needle)
                needle_lookup[encoded_needle] = (needle, "hex")

            for codec in encodings:
                try:
                    encoded_needle = needle.encode(codec)
                except UnicodeEncodeError:  # noqa: PERF203
                    self.target.log.warning("Cannot encode needle with %s: %s", codec, needle)
                else:
                    needle_lookup[encoded_needle] = (needle, codec)

        if not needle_lookup:
            self.target.log.error("No needles to search for (use '--needles' or '--needle-file')")
            return

        if ignore_case and not regex:
            tmp = {}
            for encoded_needle, _ in needle_lookup.items():
                tmp[re.compile(re.escape(encoded_needle), re.IGNORECASE)] = _
            needle_lookup = tmp

        elif regex:
            tmp = {}
            for encoded_needle, _ in needle_lookup.items():
                tmp[re.compile(encoded_needle, re.IGNORECASE if ignore_case else re_NOFLAG)] = _
            needle_lookup = tmp

        seen = set()
        for disk, stream, needle, offset, match in self.target.scrape.find(
            list(needle_lookup.keys()), progress=progress
        ):
            original_needle, codec = needle_lookup[needle]
            needle_len = len(needle.pattern if isinstance(needle, re.Pattern) else needle)
            before_offset = max(0, offset - window)
            stream.seek(before_offset)
            buf = stream.read((offset - before_offset) + max(window, needle_len))

            if unique:
                digest = hashlib.sha1(buf).digest() if window > 20 else buf

                if digest in seen:
                    continue
                seen.add(digest)

            match = match.group() if match else original_needle

            yield QFindMatchRecord(
                disk=repr(disk),
                offset=offset,
                needle=original_needle,
                codec=codec,
                match=match,
                content=buf.strip(b"\x00") if strip_null_bytes else buf,
                _target=self.target,
            )<|MERGE_RESOLUTION|>--- conflicted
+++ resolved
@@ -40,12 +40,8 @@
 
     @arg("-n", "--needles", nargs="*", metavar="NEEDLES", help="needles to search for")
     @arg("-nf", "--needle-file", type=Path, help="file containing the needles to search for")
-<<<<<<< HEAD
-    @arg("-e", "--encoding", type=str, help="encode text needles with these comma separated encodings")
+    @arg("-e", "--encoding", help="encode text needles with these comma separated encodings")
     @arg("--regex", action="store_true", help="parse needles as regex patterns")
-=======
-    @arg("-e", "--encoding", help="encode text needles with these comma separated encodings")
->>>>>>> 5200fc1e
     @arg("--no-hex-decode", action="store_true", help="do not automatically add decoded hex needles (only in raw mode)")
     @arg("-i", "--ignore-case", action="store_true", help="case insensitive search")
     @arg("-u", "--unique", action="store_true", help="only yield unique string hits (does not apply to raw output)")
