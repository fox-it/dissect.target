from typing import Iterator, Optional

from dissect.shellitem.lnk import Lnk
from dissect.util import ts

from dissect.target.exceptions import UnsupportedPluginError
from dissect.target.helpers.fsutil import TargetPath
from dissect.target.helpers.record import TargetRecordDescriptor
from dissect.target.plugin import Plugin, arg, export
from dissect.target.target import Target

LnkRecord = TargetRecordDescriptor(
    "windows/filesystem/lnk",
    [
        ("path", "lnk_path"),
        ("string", "lnk_name"),
        ("datetime", "lnk_mtime"),
        ("datetime", "lnk_atime"),
        ("datetime", "lnk_ctime"),
        ("path", "lnk_relativepath"),
        ("path", "lnk_workdir"),
        ("string", "lnk_arguments"),
        ("path", "lnk_iconlocation"),
        ("string", "local_base_path"),
        ("string", "common_path_suffix"),
        ("string", "lnk_net_name"),
        ("string", "lnk_device_name"),
        ("path", "lnk_full_path"),
        ("string", "machine_id"),
        ("datetime", "target_mtime"),
        ("datetime", "target_atime"),
        ("datetime", "target_ctime"),
    ],
)


def parse_lnk_file(target: Target, lnk_file: Lnk, lnk_path: TargetPath) -> Iterator[LnkRecord]:
    # we need to get the active codepage from the system to properly decode some values
    codepage = target.codepage or "ascii"

    lnk_net_name = lnk_device_name = None

    if lnk_file.link_header:
        lnk_name = lnk_file.stringdata.name_string.string if lnk_file.flag("has_name") else None

        lnk_mtime = ts.from_unix(lnk_path.stat().st_mtime)
        lnk_atime = ts.from_unix(lnk_path.stat().st_atime)
        lnk_ctime = ts.from_unix(lnk_path.stat().st_ctime)

        lnk_relativepath = (
            target.fs.path(lnk_file.stringdata.relative_path.string) if lnk_file.flag("has_relative_path") else None
        )
        lnk_workdir = (
            target.fs.path(lnk_file.stringdata.working_dir.string) if lnk_file.flag("has_working_dir") else None
        )
        lnk_iconlocation = (
            target.fs.path(lnk_file.stringdata.icon_location.string) if lnk_file.flag("has_icon_location") else None
        )
        lnk_arguments = lnk_file.stringdata.command_line_arguments.string if lnk_file.flag("has_arguments") else None
        local_base_path = (
            lnk_file.linkinfo.local_base_path.decode(codepage)
            if lnk_file.flag("has_link_info") and lnk_file.linkinfo.flag("volumeid_and_local_basepath")
            else None
        )
        common_path_suffix = (
            lnk_file.linkinfo.common_path_suffix.decode(codepage) if lnk_file.flag("has_link_info") else None
        )

        if local_base_path and common_path_suffix:
            lnk_full_path = target.fs.path(local_base_path + common_path_suffix)
        elif local_base_path and not common_path_suffix:
            lnk_full_path = target.fs.path(local_base_path)
        else:
            lnk_full_path = None

        if lnk_file.flag("has_link_info"):
            if lnk_file.linkinfo.flag("common_network_relative_link_and_pathsuffix"):
                lnk_net_name = (
                    lnk_file.linkinfo.common_network_relative_link.net_name.decode()
                    if lnk_file.linkinfo.common_network_relative_link.net_name
                    else None
                )
                lnk_device_name = (
                    lnk_file.linkinfo.common_network_relative_link.device_name.decode()
                    if lnk_file.linkinfo.common_network_relative_link.device_name
                    else None
                )
        try:
            machine_id = lnk_file.extradata.TRACKER_PROPS.machine_id.decode(codepage).strip("\x00")
        except AttributeError:
            machine_id = None

        target_mtime = ts.wintimestamp(lnk_file.link_header.write_time)
        target_atime = ts.wintimestamp(lnk_file.link_header.access_time)
        target_ctime = ts.wintimestamp(lnk_file.link_header.creation_time)

        return LnkRecord(
            lnk_path=lnk_path,
            lnk_name=lnk_name,
            lnk_mtime=lnk_mtime,
            lnk_atime=lnk_atime,
            lnk_ctime=lnk_ctime,
            lnk_relativepath=lnk_relativepath,
            lnk_workdir=lnk_workdir,
            lnk_iconlocation=lnk_iconlocation,
            lnk_arguments=lnk_arguments,
            local_base_path=local_base_path,
            common_path_suffix=common_path_suffix,
            lnk_full_path=lnk_full_path,
            lnk_net_name=lnk_net_name,
            lnk_device_name=lnk_device_name,
            machine_id=machine_id,
            target_mtime=target_mtime,
            target_atime=target_atime,
            target_ctime=target_ctime,
            _target=target,
        )


class LnkPlugin(Plugin):
    def __init__(self, target: Target) -> None:
        super().__init__(target)
        self.folders = ["programdata", "users", "windows"]

    def check_compatible(self) -> None:
        for folder in self.folders:
            if self.target.fs.path(f"sysvol/{folder}").exists():
                return None
        raise UnsupportedPluginError("No folders containing link files found")

    @arg("--path", "-p", dest="path", default=None, help="Path to directory or .lnk file in target")
    @export(record=LnkRecord)
    def lnk(self, path: Optional[str] = None) -> Iterator[LnkRecord]:
        """Parse all .lnk files in /ProgramData, /Users, and /Windows or from a specified path in record format.

        Yields a LnkRecord record with the following fields:

        .. code-block:: text

            lnk_path (path): Path of the link (.lnk) file.
            lnk_name (string): Name of the link (.lnk) file.
            lnk_mtime (datetime): Modification time of the link (.lnk) file.
            lnk_atime (datetime): Access time of the link (.lnk) file.
            lnk_ctime (datetime): Creation time of the link (.lnk) file.
            lnk_relativepath (path): Relative path of target file to the link (.lnk) file.
            lnk_workdir (path): Path of the working directory the link (.lnk) file will execute from.
            lnk_iconlocation (path): Path of the display icon used for the link (.lnk) file.
            lnk_arguments (string): Command-line arguments passed to the target (linked) file.
            local_base_path (string): Absolute path of the target (linked) file.
            common_path_suffix (string): Suffix of the local_base_path.
            lnk_full_path (string): Full path of the linked file. Made from local_base_path and common_path_suffix.
            lnk_net_name (string): Specifies a server share path; for example, "\\\\server\\share".
            lnk_device_name (string): Specifies a device; for example, the drive letter "D:"
            machine_id (string): The NetBIOS name of the machine where the linked file was last known to reside.
            target_mtime (datetime): Modification time of the target (linked) file.
            target_atime (datetime): Access time of the target (linked) file.
            target_ctime (datetime): Creation time of the target (linked) file.
        """

<<<<<<< HEAD
        for entry in self.lnk_entries(directory):
=======
        # we need to get the active codepage from the system to properly decode some values
        codepage = self.target.codepage or "ascii"

        for entry in self.lnk_entries(path):
>>>>>>> 5d19f13d
            lnk_file = Lnk(entry.open())
            yield parse_lnk_file(self.target, lnk_file, entry)

    def lnk_entries(self, path: Optional[str] = None) -> Iterator[TargetPath]:
        if path:
            target_path = self.target.fs.path(path)
            if not target_path.exists():
                self.target.log.error("Provided path %s does not exist on target", target_path)
                return

            if target_path.is_file():
                yield target_path
            else:
                yield from target_path.rglob("*.lnk")
        else:
            for folder in self.folders:
                yield from self.target.fs.path("sysvol").joinpath(folder).rglob("*.lnk")<|MERGE_RESOLUTION|>--- conflicted
+++ resolved
@@ -157,14 +157,10 @@
             target_ctime (datetime): Creation time of the target (linked) file.
         """
 
-<<<<<<< HEAD
-        for entry in self.lnk_entries(directory):
-=======
         # we need to get the active codepage from the system to properly decode some values
         codepage = self.target.codepage or "ascii"
 
         for entry in self.lnk_entries(path):
->>>>>>> 5d19f13d
             lnk_file = Lnk(entry.open())
             yield parse_lnk_file(self.target, lnk_file, entry)
 
