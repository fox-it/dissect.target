from __future__ import annotations

import struct
<<<<<<< HEAD
from typing import Optional
=======
from typing import Iterator, Optional
>>>>>>> 1e46472e

from dissect.target.exceptions import RegistryError, RegistryValueNotFoundError
from dissect.target.filesystem import Filesystem
from dissect.target.helpers.record import WindowsUserRecord
from dissect.target.plugin import OSPlugin, export, OperatingSystem
from dissect.target.target import Target


class WindowsPlugin(OSPlugin):
    def __init__(self, target: Target):
        super().__init__(target)

        # Just run this here for now
        self.add_mounts()

    @classmethod
    def detect(cls, target: Target) -> Optional[Filesystem]:
        for fs in target.filesystems:
            if fs.exists("/windows/system32") or fs.exists("/winnt"):
                return fs

        return None

    @classmethod
    def create(cls, target: Target, sysvol: Filesystem) -> WindowsPlugin:
        target.fs.case_sensitive = False
        target.fs.alt_separator = "\\"
        target.fs.mount("sysvol", sysvol)
        target.fs.mount("c:", sysvol)

        if not sysvol.exists("boot/BCD"):
            for fs in target.filesystems:
                if fs.exists("boot") and fs.exists("boot/BCD"):
                    target.fs.mount("efi", fs)

        if target.fs.exists("sysvol/windows"):
            target.windir = target.fs.get("sysvol/windows")
        else:
            target.windir = target.fs.get("sysvol/winnt")

        return cls(target)

    def add_mounts(self) -> None:
        self.target.props["mounts_added"] = True
        try:
            for key in self.target.registry.keys("HKLM\\System\\MountedDevices"):
                for entry in key.values():
                    name, value = entry.name, entry.value
                    if not name.lower().startswith("\\"):
                        continue

                    p = name.lower()[1:].split("\\")
                    if p[0] == "dosdevices":
                        drive = p[1]
                        if drive == "c:":
                            continue

                        if value.startswith(b"DMIO:ID:"):
                            guid = value[8:]

                            for volume in self.target.volumes:
                                if volume.guid == guid:
                                    self.target.fs.mount(drive, volume.fs)

                        elif len(value) == 12:
                            serial, offset = struct.unpack("<IQ", value)
                            for disk in self.target.disks:
                                if disk.vs and disk.vs.serial == serial:
                                    for volume in disk.vs.volumes:
                                        if volume.offset == offset and volume.fs:
                                            self.target.fs.mount(drive, volume.fs)
                                            break
        except Exception as e:
            self.target.log.warning("Failed to map drive letters", exc_info=e)

    @export(property=True)
    def hostname(self) -> Optional[str]:
        key = "HKLM\\SYSTEM\\ControlSet001\\Control\\Computername\\Computername"
        try:
            return self.target.registry.value(key, "Computername").value
        except RegistryError:
            return None

    @export(property=True)
    def ips(self) -> list[str]:
        key = "HKLM\\SYSTEM\\CurrentControlSet\\Services\\Tcpip\\Parameters\\Interfaces"
        fields = ["IPAddress", "DhcpIPAddress"]
        ips = set()

        for r in self.target.registry.keys(key):
            for s in r.subkeys():
                for field in fields:
                    try:
                        ip = s.value(field).value
                    except RegistryValueNotFoundError:
                        continue

                    if isinstance(ip, str):
                        ip = [ip]

                    for i in ip:
                        if i == "0.0.0.0":
                            continue

                        ips.add(i)

        return list(ips)

    @export(property=True)
    def version(self) -> Optional[str]:
        key = "HKLM\\Software\\Microsoft\\Windows NT\\CurrentVersion"
        csd_version = str()

        try:
            csd_version = self.target.registry.key(key).value("CSDVersion").value
        except RegistryError:
            pass

        try:
            r = self.target.registry.key(key)
            product_name = r.value("ProductName").value
            current_version = r.value("CurrentVersion").value
            current_build_number = r.value("CurrentBuildNumber").value
            return f"{product_name} (NT {current_version}) {current_build_number} {csd_version}"
        except RegistryError:
            pass

    @export(property=True)
    def architecture(self) -> Optional[str]:
        """
        Returns a dict containing the architecture and bitness of the system

        Returns:
            Dict: arch: architecture, bitness: bits
        """

        arch_strings = {
            "x86": 32,
            "IA64": 64,
            "ARM64": 64,
            "EM64T": 64,
            "AMD64": 64,
        }

        key = "HKLM\\SYSTEM\\CurrentControlSet\\Control\\Session Manager\\Environment"

        try:
            arch = self.target.registry.key(key).value("PROCESSOR_ARCHITECTURE").value
            bits = arch_strings.get(arch)

            # return {"arch": arch, "bitness": bits}
            if bits == 64:
                return f"{arch}-win{bits}".lower()
            else:
                return f"{arch}_{bits}-win{bits}".lower()
        except RegistryError:
            pass

    @export(property=True)
    def codepage(self) -> Optional[str]:
        """Returns the current active codepage on the system."""

        key = "HKLM\\SYSTEM\\CurrentControlSet\\Control\\Nls\\CodePage"

        try:
            return self.target.registry.key(key).value("ACP").value
        except RegistryError:
            pass

    @export(record=WindowsUserRecord)
    def users(self) -> Iterator[WindowsUserRecord]:
        key = "HKLM\\SOFTWARE\\Microsoft\\Windows NT\\CurrentVersion\\ProfileList"
        sids = set()
        for k in self.target.registry.keys(key):
            for subkey in k.subkeys():
                sid = subkey.name
                if sid in sids:
                    continue

                sids.add(sid)
                name = None
                home = None
                try:
                    profile_image_path = subkey.value("ProfileImagePath")
                except RegistryValueNotFoundError:
                    pass
                else:
                    home = profile_image_path.value
                    name = home.split("\\")[-1]

                yield WindowsUserRecord(
                    sid=subkey.name,
                    name=name,
                    home=home,
                    _target=self.target,
                )

    @export(property=True)
    def os(self) -> str:
        return OperatingSystem.WINDOWS.value<|MERGE_RESOLUTION|>--- conflicted
+++ resolved
@@ -1,11 +1,7 @@
 from __future__ import annotations
 
 import struct
-<<<<<<< HEAD
-from typing import Optional
-=======
 from typing import Iterator, Optional
->>>>>>> 1e46472e
 
 from dissect.target.exceptions import RegistryError, RegistryValueNotFoundError
 from dissect.target.filesystem import Filesystem
