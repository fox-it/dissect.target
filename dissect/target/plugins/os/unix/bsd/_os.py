from __future__ import annotations

from typing import TYPE_CHECKING

from dissect.target.filesystem import Filesystem
from dissect.target.plugin import OperatingSystem, export
from dissect.target.plugins.os.unix._os import UnixPlugin

if TYPE_CHECKING:
    from dissect.target.filesystem import Filesystem
    from dissect.target.target import Target


class BsdPlugin(UnixPlugin):
    def __init__(self, target: Target):
        super().__init__(target)

    @classmethod
    def detect(cls, target: Target) -> Filesystem | None:
        for fs in target.filesystems:
            # checking the existence of /var/authpf for free- and openbsd
            # checking the existence of /var/at for net- and freebsd
            if fs.exists("/usr/obj") or fs.exists("/altroot") or fs.exists("/etc/pf.conf"):
                return fs

        return None

    @export(property=True)
    def os(self) -> str:
        return OperatingSystem.BSD.value

    @export(property=True)
    def hostname(self) -> str | None:
        for name in ("/etc/rc.conf", "/etc/rc.conf.defaults"):
            if (file := self.target.fs.path(name)).is_file():
                with file.open("rt") as fh:
                    for line in fh:
                        if line.startswith("hostname"):
                            return line.rstrip().split("=", maxsplit=1)[1].replace('"', "")

<<<<<<< HEAD
        for line in fh.open("rt").readlines():
            if line.startswith("hostname"):
                return line.rstrip().split("=", maxsplit=1)[1].replace('"', "")
        return super().hostname
=======
        return None
>>>>>>> 580341bf

    @export(property=True)
    def ips(self) -> list[str] | None:
        self.target.log.error("ips plugin not implemented for %s", self.__class__)
        return None<|MERGE_RESOLUTION|>--- conflicted
+++ resolved
@@ -38,14 +38,7 @@
                         if line.startswith("hostname"):
                             return line.rstrip().split("=", maxsplit=1)[1].replace('"', "")
 
-<<<<<<< HEAD
-        for line in fh.open("rt").readlines():
-            if line.startswith("hostname"):
-                return line.rstrip().split("=", maxsplit=1)[1].replace('"', "")
         return super().hostname
-=======
-        return None
->>>>>>> 580341bf
 
     @export(property=True)
     def ips(self) -> list[str] | None:
