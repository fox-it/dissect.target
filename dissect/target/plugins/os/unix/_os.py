--- conflicted
+++ resolved
@@ -248,7 +248,6 @@
                     self.target.log.debug("Mounting %s (%s) at %s", fs, fs.volume, mount_point)
                     self.target.fs.mount(mount_point, fs)
 
-<<<<<<< HEAD
     def _add_devices(self) -> None:
         """Add some virtual block devices to the target.
 
@@ -260,10 +259,7 @@
             if volume.vs and volume.vs.__type__ == "lvm":
                 vfs.map_file_fh(f"/dev/{volume.raw.vg.name}/{volume.raw.name}", volume)
 
-    def _parse_os_release(self, glob: Optional[str] = None) -> dict[str, str]:
-=======
     def _parse_os_release(self, glob: str | None = None) -> dict[str, str]:
->>>>>>> c97cf633
         """Parse files containing Unix version information.
 
         Not all these files are equal. Generally speaking these files are
