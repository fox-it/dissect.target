from __future__ import annotations

from typing import Any, Iterator, Union

from flow.record.fieldtypes.net import IPAddress, IPNetwork
from flow.record.fieldtypes.net.ipv4 import Address, addr_long, addr_str, mask_to_bits

from dissect.target.helpers.record import (
    MacInterfaceRecord,
    UnixInterfaceRecord,
    WindowsInterfaceRecord,
)
from dissect.target.plugin import Plugin, export, internal
from dissect.target.target import Target

InterfaceRecord = Union[UnixInterfaceRecord, WindowsInterfaceRecord, MacInterfaceRecord]


class NetworkPlugin(Plugin):
    """Generic implementation for network interfaces plugin."""

    __namespace__ = "network"

    def __init__(self, target: Target):
        super().__init__(target)
        self._interface_list: list[InterfaceRecord] | None = None

    def check_compatible(self) -> None:
        pass

    def _interfaces(self) -> Iterator[InterfaceRecord]:
        yield from ()

    def _get_record_type(self, field_name: str) -> Iterator[Any]:
        for record in self.interfaces():
            if (output := getattr(record, field_name, None)) is None:
                continue

            if isinstance(output, list):
                yield from output
            else:
                yield output

    @export(record=InterfaceRecord)
    def interfaces(self) -> Iterator[InterfaceRecord]:
        """Yield interfaces."""
        # Only search for the interfaces once
        if self._interface_list is None:
            self._interface_list = list(self._interfaces())

        yield from self._interface_list

    @export
    def ips(self) -> list[IPAddress]:
<<<<<<< HEAD
        return list(set(self._get_record_type("ip")))

    @export
    def gateways(self) -> list[IPAddress]:
        return list(set(self._get_record_type("gateway")))

    @export
    def macs(self) -> list[str]:
        return list(set(self._get_record_type("mac")))

    @export
    def dns(self) -> list[str | IPAddress]:
        return list(set(self._get_record_type("dns")))
=======
        """Return IP addresses as list of :class:`IPAddress`."""
        return list(self._get_record_type("ip"))

    @export
    def gateways(self) -> list[IPAddress]:
        """Return gateways as list of :class:`IPAddress`."""
        return list(self._get_record_type("gateway"))

    @export
    def macs(self) -> list[str]:
        """Return MAC addresses as list of :class:`str`."""
        return list(self._get_record_type("mac"))

    @export
    def dns(self) -> list[str]:
        """Return DNS addresses as list of :class:`str`."""
        return list(self._get_record_type("dns"))
>>>>>>> 6c672fac

    @internal
    def with_ip(self, ip_addr: str) -> Iterator[InterfaceRecord]:
        for interface in self.interfaces():
            if ip_addr in interface.ip:
                yield interface

    @internal
    def with_mac(self, mac: str) -> Iterator[InterfaceRecord]:
        for interface in self.interfaces():
            if interface.mac == mac:
                yield interface

    @internal
    def in_cidr(self, cidr: str) -> Iterator[InterfaceRecord]:
        cidr = IPNetwork(cidr)
        for interface in self.interfaces():
            if any(ip_addr in cidr for ip_addr in interface.ip):
                yield interface

    def calculate_network(self, ips: int | Address, subnets: int | Address) -> Iterator[str]:
        for ip, subnet_mask in zip(ips, subnets):
            subnet_mask_int = addr_long(subnet_mask)
            cidr = mask_to_bits(subnet_mask_int)
            network_address = addr_str(addr_long(ip) & subnet_mask_int)
            yield f"{network_address}/{cidr}"<|MERGE_RESOLUTION|>--- conflicted
+++ resolved
@@ -52,39 +52,23 @@
 
     @export
     def ips(self) -> list[IPAddress]:
-<<<<<<< HEAD
+        """Return IP addresses as list of :class:`IPAddress`."""
         return list(set(self._get_record_type("ip")))
 
     @export
     def gateways(self) -> list[IPAddress]:
+        """Return gateways as list of :class:`IPAddress`."""
         return list(set(self._get_record_type("gateway")))
 
     @export
     def macs(self) -> list[str]:
+        """Return MAC addresses as list of :class:`str`."""
         return list(set(self._get_record_type("mac")))
 
     @export
     def dns(self) -> list[str | IPAddress]:
+        """Return DNS addresses as list of :class:`str`."""
         return list(set(self._get_record_type("dns")))
-=======
-        """Return IP addresses as list of :class:`IPAddress`."""
-        return list(self._get_record_type("ip"))
-
-    @export
-    def gateways(self) -> list[IPAddress]:
-        """Return gateways as list of :class:`IPAddress`."""
-        return list(self._get_record_type("gateway"))
-
-    @export
-    def macs(self) -> list[str]:
-        """Return MAC addresses as list of :class:`str`."""
-        return list(self._get_record_type("mac"))
-
-    @export
-    def dns(self) -> list[str]:
-        """Return DNS addresses as list of :class:`str`."""
-        return list(self._get_record_type("dns"))
->>>>>>> 6c672fac
 
     @internal
     def with_ip(self, ip_addr: str) -> Iterator[InterfaceRecord]:
