--- conflicted
+++ resolved
@@ -28,11 +28,8 @@
 
     parser.add_argument("targets", metavar="TARGETS", nargs="*", help="Targets to load")
     parser.add_argument("-s", "--strings", default=False, action="store_true", help="print output as string")
-<<<<<<< HEAD
     parser.add_argument("-L", "--loader", action="store", default=None, help="select a specific loader (i.e. vmx, raw)")
-=======
     parser.add_argument("--children", action="store_true", help="include children")
->>>>>>> 5d19f13d
 
     for args, kwargs in getattr(YaraPlugin.yara, "__args__", []):
         parser.add_argument(*args, **kwargs)
@@ -53,12 +50,7 @@
     targets = args_to_uri(args.targets, args.loader, rest) if args.loader else args.targets
 
     try:
-<<<<<<< HEAD
-        for target in Target.open_all(targets):
-            target.log.info("Scanning target")
-=======
-        for target in Target.open_all(args.targets, args.children):
->>>>>>> 5d19f13d
+        for target in Target.open_all(targets, args.children):
             rs = record_output(args.strings, False)
             for record in target.yara(args.rules, args.path, args.max_size, args.check):
                 rs.write(record)
